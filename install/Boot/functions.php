<?php
declare(strict_types=1);
/**
 * Luminova Framework global helper functions.
 *
 * @package Luminova
 * @author Ujah Chigozie Peter
 * @copyright (c) Nanoblock Technology Ltd
 * @license See LICENSE file
 * @link https://luminova.ng
 * @see https://luminova.ng/docs/0.0.0/global/functions
 */
namespace Luminova\Funcs;

use \App\Application;
use \App\Config\Files;
use \Luminova\Luminova;
<<<<<<< HEAD
=======
use \Luminova\Functions\IP;
use \Luminova\Http\Request;
use \Luminova\Http\HttpCode;
>>>>>>> 4ec5ffa7
use \Luminova\Logger\Logger;
use \Luminova\Arrays\Listify;
use \Luminova\Cookies\Cookie;
use \Luminova\Functions\Func;
use \Luminova\Http\UserAgent;
use \Luminova\Cache\FileCache;
use \Luminova\Template\Layout;
use \Luminova\Sessions\Session;
<<<<<<< HEAD
use \Luminova\Storages\FileManager;
use \Luminova\Functions\{IP, Func};
use \Luminova\Template\{Layout, Response};
use \Luminova\Cache\{FileCache, MemoryCache};
use \Luminova\Application\{Factory, Services};
use \Luminova\Http\{Request, HttpCode, UserAgent};
use \Luminova\Core\{CoreFunction, CoreApplication};
use \Luminova\Interface\{
    LazyInterface,
    ValidationInterface,
    HttpRequestInterface,
    ViewResponseInterface,
    SessionManagerInterface
};
use \Luminova\Exceptions\{
    AppException,
    FileException,
    ClassException,
    RuntimeException,
    InvalidArgumentException
};

/**
 * Resolve the application root directory with optional appended path.
 *
 * This function helps ensure all paths are built relative to the application’s root directory.
 * It attempts to locate the root by checking for a `.env` file in `APP_ROOT`, the parent directory,
 * or by walking up the directory tree.
 *
 * @param string|null $path Optional subdirectory path to point from project root (e.g., 'writeable/logs').
 * @param string|null $filename Optional filename to append after the path (e.g., 'debug.log').
 *
 * @return string Returns the absolute path to the root directory, with optional path and filename appended.
 *
 * @example - Usage;
 * ```php
 * $logPath = root('/writeable/logs/', 'debug.log');
 * 
 * // Returns: 
 * // Production: /var/www/example.com/writeable/logs/debug.log
 * // XAMPP: /Applications/XAMPP/xamppfiles/htdocs/your-app-root/writeable/logs/debug.log
 * // WAMP:  C:\wamp64\www\your-app-root\writeable\logs\debug.log
 * ```
 *
 * > **Note:** If you pass a filename as `$path` instead of using `$filename`, it will treat it as a folder
 * > and may produce `/root/file.txt/` — which is usually unintended.
 */
function root(?string $path = null, ?string $filename = null): string
{
    $path = $path
        ? (\trim(\str_replace(['/', '\\'], \DIRECTORY_SEPARATOR, $path), TRIM_DS) . \DIRECTORY_SEPARATOR)
        : '';
    $path .= $filename ? \ltrim($filename, TRIM_DS) : '';

    if (\file_exists(APP_ROOT . '.env')) {
        return APP_ROOT . $path;
    }

=======
use \Luminova\Cache\MemoryCache;
use \Luminova\Core\CoreFunction;
use \Luminova\Template\Response;
use \Luminova\Application\Factory;
use \Luminova\Application\Services;
use \Luminova\Core\CoreApplication;
use \Luminova\Storages\FileManager;
use \Luminova\Exceptions\AppException;
use \Luminova\Interface\LazyInterface;
use \Luminova\Exceptions\FileException;
use \Luminova\Exceptions\ClassException;
use \Luminova\Exceptions\RuntimeException;
use \Luminova\Interface\ValidationInterface;
use \Luminova\Interface\HttpRequestInterface;
use \Luminova\Interface\ViewResponseInterface;
use \Luminova\Interface\SessionManagerInterface;
use \Luminova\Exceptions\InvalidArgumentException;

/**
 * Resolve the application root directory with optional appended path.
 *
 * This function helps ensure all paths are built relative to the application’s root directory.
 * It attempts to locate the root by checking for a `.env` file in `APP_ROOT`, the parent directory,
 * or by walking up the directory tree.
 *
 * @param string|null $path Optional subdirectory path to point from project root (e.g., 'writeable/logs').
 * @param string|null $filename Optional filename to append after the path (e.g., 'debug.log').
 *
 * @return string Returns the absolute path to the root directory, with optional path and filename appended.
 *
 * @example - Usage;
 * ```php
 * $logPath = root('/writeable/logs/', 'debug.log');
 * // Returns: /your-app-root/writeable/logs/debug.log
 * ```
 *
 * > **Note:** If you pass a filename as `$path` instead of using `$filename`, it will treat it as a folder
 * > and may produce `/root/file.txt/` — which is usually unintended.
 */
function root(?string $path = null, ?string $filename = null): string
{
    $path = $path
        ? (\trim(\str_replace(['/', '\\'], \DIRECTORY_SEPARATOR, $path), TRIM_DS) . \DIRECTORY_SEPARATOR)
        : '';
    $path .= $filename ? \ltrim($filename, TRIM_DS) : '';

    if (\file_exists(APP_ROOT . '.env')) {
        return APP_ROOT . $path;
    }

>>>>>>> 4ec5ffa7
    $root = \dirname(__DIR__, 1) . \DIRECTORY_SEPARATOR;
    if (\file_exists($root . '.env')) {
        return $root . $path;
    }

    $root = \realpath(__DIR__);
    if ($root === false) {
        return $path; 
    }
<<<<<<< HEAD

    while ($root !== \DIRECTORY_SEPARATOR && !\file_exists($root . \DIRECTORY_SEPARATOR . '.env')) {
        $parent = \dirname($root);
        
        if ($parent === $root) {
            break;
        }

        $root = $parent;
=======

    while ($root !== \DIRECTORY_SEPARATOR && !\file_exists($root . \DIRECTORY_SEPARATOR . '.env')) {
        $root = \dirname($root);
>>>>>>> 4ec5ffa7
    }

    return $root . ($root === \DIRECTORY_SEPARATOR ? '' : \DIRECTORY_SEPARATOR) . $path;
}

/**
 * Get an instance of the application.
 *
 * This function returns either a shared (singleton) or a new instance of the core application class.
 * By default, Luminova's `CoreApplication` doesn't accept constructor arguments, but this function
 * allows passing optional arguments to override or customize the instance.
 *
 * @param bool $shared Whether to return a shared instance (default: true).
 * @param mixed ...$arguments Optional arguments to pass to the application constructor.
 *
 * @return Application<CoreApplication,LazyInterface> Returns the shared instance if `$shared` is true,
 *         or a new instance if `$shared` is false.
 *
 * @see https://luminova.ng/docs/0.0.0/core/application
 *
 * @example Creating a new instance with arguments:
 * ```php
 * $app = app(false, 'foo', 'bar');
 * ```
 */
function app(bool $shared = true, mixed ...$arguments): Application 
{
    if ($shared) {
        return $arguments 
            ? Application::setInstance(new Application(...$arguments))
            : Application::getInstance();
    }

    return new Application(...$arguments);
}

/**
 * Retrieve an HTTP request object.
 * 
 * Returns a shared or new instance of the HTTP request handler for accessing
 * headers, query parameters, body data, and other request-specific information.
 *
 * @param bool $shared Whether to return a shared instance (default: true).
 * 
 * @return Request<HttpRequestInterface,LazyInterface> Returns instance of HTTP request class.
 * @see https://luminova.ng/docs/0.0.0/http/request
 */
function request(bool $shared = true): HttpRequestInterface 
{
    if (!$shared) {
        return new Request();
    }

    static $instance = null;
    if (!$instance instanceof Request) {
        $instance = new Request();
    }

    return $instance;
}

/**
 * Create a view response object.
 *
 * Returns a new or shared instance of the view response handler, used to send
 * JSON, HTML, Steam, Download or other content formats back to the client.
 *
 * @param int $status HTTP status code (default: 200).
 * @param array<string,mixed>|null $headers Optional response headers (default: null).
 * @param bool $shared Whether to return a shared instance (default: true).
 *
 * @return Response<ViewResponseInterface> Return instance of view response object.
 * @see https://luminova.ng/docs/0.0.0/templates/response
 *
 * @example Send a JSON response:
 * ```php
 * response()->json(['status' => 'OK', 'message' => 'Done!']);
 * ```
 */
function response(int $status = 200, ?array $headers = null,  bool $shared = true): ViewResponseInterface
{
    if (!$shared) {
        return new Response($status, $headers ?? []);
    }

    static $instance = null;
    if (!$instance instanceof Response) {
        $instance = new Response($status, $headers ?? []);
    }

    return $instance;
}

/**
 * Generate a URL to a view, route, or file path within the application.
 *
 * If `$view` is null or empty, it links to the base path.
 *
 * @param string|null $view The path or view name to link to (default: null).
 * @param bool $absolute Whether to return an absolute URL using `APP_URL` (default: false).
 *
 * @return string Return the generated URL.
 *
 * @example - Examples:
 * ```php
 * href();                         // "/"
 * href('about');                  // "/about"
 * href('admin/dashboard', true); // "https://example.com/admin/dashboard"
 * ```
 */
function href(?string $view = null, bool $absolute = false): string 
{
    $view = ($view === null) ? '' : \ltrim($view, '/');

    if($absolute){
        return \rtrim(APP_URL, '/') . '/' . $view;
    }

    static $relative = null;

    if($relative === null){
<<<<<<< HEAD
        $relative = Application::getInstance()->link();
=======
        $relative = app()->link();
>>>>>>> 4ec5ffa7
    }

    return $relative . $view;
}

/**
 * Generate a URL to a file in the public `assets/` folder.
 *
 * If `$filename` is null, it links to the base assets directory.
 *
 * @param string|null $filename The asset path or filename (e.g., "css/app.css").
 * @param bool $absolute Whether to return an absolute URL using `APP_URL` (default: false).
 *
 * @return string Return the generated URL to the assets file or base assets folder if no filename is provided.
 *
 * @example - Examples:
 * ```php
 * asset('css/style.css');        // "/assets/css/style.css"
 * asset(null);                   // "/assets/"
 * asset('js/app.js', true);      // "https://example.com/assets/js/app.js"
 * ```
 */
function asset(?string $filename = null, bool $absolute = false): string
{
    $filename = 'assets/' . (($filename === null) ? '' : \ltrim($filename, '/'));

    return href($filename, $absolute);
}

/**
 * PHP Template layout helper class.
 * Allow you to extend and inherit a section of another template view file.
 * 
 * @param string $file Layout filename without the extension path.
 * @param string $module The HMVC custom module name (e.g, `Blog`, `User`).
 * 
 * @return Layout Returns the layout class instance.
 * @throws RuntimeException Throws if layout file is not found.
 * 
 * @example - Usage examples:
 * ```php
 * layout('foo')
 * // Or
 * layout('foo/bar/baz')
 * ```
 * 
 * > All layouts must be stored in `resources/Views/layout/` directory.
 */
function layout(string $file, string $module = ''): Layout
{
    return Layout::getInstance()->layout($file, $module);
}

/**
 * Return shared functions instance or a specific context instance.
 * 
 * If context is specified, return an instance of the specified context, 
 * otherwise return anonymous class which extends CoreFunction.
 * 
 * **Supported contexts:**
 * 
 *  -   ip: - Return instance of 'Luminova\Functions\IP'.
 *  -   document:  Return instance of 'Luminova\Functions\IP'.
 *  -   tor:  Return instance of 'Luminova\Functions\Tor'.
 *  -   math:  Return instance of 'Luminova\Functions\Maths'.
 *
 * @param string|null $context The context to return it's instance (default: null).
 * @param mixed $arguments [, mixed $... ] Optional initialization arguments based on context.
 *
 * @return CoreFunction<\T>|object<\T>|mixed Returns an instance of functions, 
 *              object string, or boolean value depending on the context, otherwise null.
 *
 * @throws AppException If an error occurs.
 * @throws RuntimeException If unable to call method.
 * @see https://luminova.ng/docs/0.0.0/core/functions
 */
function func(?string $context = null, mixed ...$arguments): mixed 
{
    if ($context === null) {
        return Factory::functions();
    }

    if (\in_array($context, ['ip', 'document', 'tor', 'math'], true)) {
        return Factory::functions()->{$context}(...$arguments);
    }

    return null;
}

/**
 * Import or load file if it exists.
 * 
 * This function uses `require` or `include` with options to use `_once` variants 
 * to load file and return it result if any.
 *
 * @param string $path    Full path to the file to import.
 * @param bool   $throw   If true, throws an exception when the file is missing (default: `false`).
 * @param bool   $once    If true, uses `*_once` variants (`require_once/include_once`) (default: `true`).
 * @param bool   $require If true, uses `require/require_once`, otherwise uses `include/include_once` (default: `true`).
 *
 * @return mixed Returns the result of the file, or null if not loaded or no result.
 * @throws RuntimeException If the file doesn't exist and $throw is true.
 * @example - Usages:
 * ```php
 * import(
 *      path: 'app/Config/text.php',
 *      throw: true, // Throw exception if file not found,
 *      once: true, // Include once,
 *      require: true // Use required instead
 * );
 * ```
 */
function import(string $path, bool $throw = false, bool $once = true, bool $require = true): mixed
{
    if (\is_file($path)) {
        return $require
            ? ($once ? require_once $path : require $path)
            : ($once ? include_once $path : include $path);
    }

    if ($throw) {
        throw new RuntimeException("Unable to import file: {$path} does not exist.");
    }

    return null;
}

/**
 * Logs a message to a specified destination using the configured PSR logger.
 * The destination can be a log level, email address, or URL endpoint. This function 
 * delegates the logging action to the dispatch method, which handles the 
 * asynchronous or synchronous execution as needed.
 *
 * Log Levels:
 * - emergency: Log urgent errors requiring immediate attention.
 * - alert: Log important alert messages.
 * - critical: Log critical issues that may disrupt application functionality.
 * - error: Log minor errors.
 * - warning: Log warning messages.
 * - notice: Log messages that require attention but are not urgent.
 * - info: Log general information.
 * - debug: Log messages for debugging purposes.
 * - exception: Log exception messages.
 * - php_errors: Log PHP-related errors.
 * - metrics: Log performance metrics for production APIs.
 *
 * @param string $to The destination for the log (e.g, log level, email address, or URL).
 * @param string $message The message to log.
 * @param array $context Additional context data (optional).
 *
 * @return void
 * @throws InvalidArgumentException Throws if an error occurs while logging or an invalid destination is provided.
 * @see https://luminova.ng/docs/0.0.0/logging/logger
 * @see https://luminova.ng/docs/0.0.0/logging/nova-logger
 * @see https://luminova.ng/docs/0.0.0/logging/levels
 */
function logger(string $to, string $message, array $context = []): void
{
    Logger::dispatch($to, $message, $context);
}

/**
 * Set locale or return locale application string.
 *
 * @param string|null $locale If locale is present it will set it else return the locale in use.
 *
 * @return string|bool Return application locale if null was passed.
 *          Or return true if new locale was passed and was successfully, otherwise false.
 */
function locale(?string $locale = null): string|bool 
{
    if(!$locale){
        return \env('app.locale', 'en');
    }

    return \setenv('app.locale', $locale, true);;
}

/**
 * Get the start URL with an optional route path.
 * 
 * This function will include hostname port (e.g, `example.com:8080`) if port available.
 * 
 * @param string $route Optional route URI path to append to the start URL (default: null).
 * 
 * @return string Return the generated start URL of your project pointing to optional route or path.
 * 
 * @example - Example:
 * 
 * Assuming your application path is like: `/Some/Path/To/htdocs/my-project-path/public/`.
 * 
 * ```php
 * echo start_url('about');
 * ```
 * 
 * It returns depending on your development environment:
 * 
 * **On Development:**
 * - http://localhost:8080/about
 * - http://localhost/my-project-path/public/about
 * - http://localhost/public/about
 * 
 * **In Production:**
 * - http://example.com:8080/about
 * - http://example.com/about
 */
function start_url(?string $route = null): string
{
    $route = ($route === null) ? '/' : '/' . \ltrim($route, '/');

    if(PRODUCTION){
        return APP_URL . $route;
    }

    $hostname = $_SERVER['HTTP_HOST'] 
        ?? $_SERVER['HOST'] 
        ?? $_SERVER['SERVER_NAME'] 
        ?? $_SERVER['SERVER_ADDR'] 
        ?? '';

    return URL_SCHEME . '://' . $hostname . '/' . CONTROLLER_SCRIPT_PATH . $route;
}

/**
 * Convert an application-relative path to an absolute URL.
 * 
 * @param string $path The relative path to convert to an absolute URL.
 * 
 * @return string Return the absolute URL of the specified path.
 * 
 * @example - Example:
 * 
 * Assuming your project path is: `/Applications/XAMPP/htdocs/project-path/public/` and `asset/files/foo.text`.
 * 
 * ```php
 * echo absolute_url('asset/files/foo.text');
 * ```
 * 
 * It returns: 
 * 
 * **On Development:**
 * http://localhost/project-path/public/asset/files/foo.text
 * 
 * **In Production:**
 * http://example.com/asset/files/foo.text
 */
function absolute_url(string $path): string
{
    return Luminova::toAbsoluteUrl($path);
}
<<<<<<< HEAD

/**
 * Sanitize a file path for user-facing display by removing internal or sensitive directory segments.
 *
 * This is useful when you want to hide full server paths (e.g., `/var/www/html/`) from end users.
 *
 * @param string $path The raw file system path to sanitize.
 *
 * @return string Return a cleaned and user-safe display path.
 *
 * @example - Example:
 * ```php
 * filter_paths('/var/www/html/example.com/writeable/storage/uploads/file.jpg');
 * // Returns: 'writeable/storage/uploads/file.jpg'
 * ```
 */
function filter_paths(string $path): string 
{
    return Luminova::filterPath($path);
}

/**
=======

/**
 * Sanitize a file path for user-facing display by removing internal or sensitive directory segments.
 *
 * This is useful when you want to hide full server paths (e.g., `/var/www/html/`) from end users.
 *
 * @param string $path The raw file system path to sanitize.
 *
 * @return string Return a cleaned and user-safe display path.
 *
 * @example - Example:
 * ```php
 * filter_paths('/var/www/html/example.com/writeable/storage/uploads/file.jpg');
 * // Returns: 'writeable/storage/uploads/file.jpg'
 * ```
 */
function filter_paths(string $path): string 
{
    return Luminova::filterPath($path);
}

/**
>>>>>>> 4ec5ffa7
 * Convert a string to kebab-case format.
 *
 * Replaces all non-letter and non-digit characters with hyphens.
 * Optionally converts the entire string to lowercase.
 *
 * @param string $input The input string to convert.
 * @param bool $toLower Whether to convert the result to lowercase (default: true).
 *
 * @return string Return the kebab-cased version of the input string.
 * @example - Example:
 * ```php
 * echo kebab_case('hello world'); // hello-wold
 * echo kebab_case('HelLo-World'); // hello-wold
 * echo kebab_case('HelLo worlD'); // HelLo-worlD
 * ```
 */
function kebab_case(string $input, bool $toLower = true): string 
{
    if($input === ''){
        return '';
    }

    $input = \preg_replace('/[^\p{L}\p{N}]+/u', ' ', $input);
    $input = \trim(\str_replace(' ', '-', $input), '-');

    return $toLower ? \strtolower($input) : $input;
}

/**
 * Convert a string to camel case.
 *
 * @param string $input The string to convert.
 * 
 * @return string Return the string converted to camel case.
 * @example - Example:
 * ```php
 * echo camel_case('hello world'); // helloWold
 * echo camel_case('hello-world'); // helloWold
 * ```
 */
function camel_case(string $input): string
{
    $input = \str_replace(['-', ' '], '_', $input);
    $parts = \explode('_', $input);

    $camelCase = '';
    $firstPart = true;

    foreach ($parts as $part) {
        $camelCase .= $firstPart ? \strtolower($part) : \ucfirst($part);
        $firstPart = false;
    }
    
    return $camelCase;
}

/**
 * Convert a string to PascalCase format.
 *
 * Replaces spaces, underscores, and hyphens with word boundaries,
 * capitalizes each word, and removes all delimiters.
 *
 * @param string $input The input string to convert.
 *
 * @return string Return the PascalCase version of the input string.
 * @example - Example:
 * ```php
 * echo pascal_case('hello world'); // HelloWold
 * echo pascal_case('hello-world'); // HelloWold
 * ```
 */
function pascal_case(string $input): string
{
    if($input === ''){
        return '';
    }

    $input = \preg_replace('/[_\-\s]+/', ' ', \strtolower($input));
    return \str_replace(' ', '', \ucwords($input));
}

/**
 * Capitalize the first letter of each word in a string.
 *
 * Preserves underscores, hyphens, and spaces as delimiters,
 * and capitalizes the letter that follows each one.
 *
 * @param string $input The input string to convert.
 *
 * @return string Return the input string with the first character of each word capitalized.
 * @example - Example:
 * ```php
 * echo uppercase_words('hello world'); // Hello Wold
 * echo uppercase_words('hello-world'); // Hello-Wold
 * ```
 */
function uppercase_words(string $input): string
{
    if($input === ''){
        return '';
<<<<<<< HEAD
    }

    $input = \strtolower($input);
    
    if (\strpbrk($input[0], '_- ') === false) {
        $input[0] = \strtoupper($input[0]);
    }

=======
    }

    $input = \strtolower($input);
    
    if (\strpbrk($input[0], '_- ') === false) {
        $input[0] = \strtoupper($input[0]);
    }

>>>>>>> 4ec5ffa7
    return \preg_replace_callback(
        '/([-_ ])+(\w)/',
        fn($matches) => $matches[1] . \strtoupper($matches[2]),
        $input
    );
}

/**
 * Generates a UUID string of the specified version such as `1, 2, 3, 4, or 5`.
 *
 * @param int $version The version of the UUID to generate (default: 4).
 * @param string|null $namespace The namespace for versions 3 and 5.
 * @param string|null $name The name for versions 3 and 5.
 * 
 * @return string Return the generated UUID string.
 * @throws InvalidArgumentException If the namespace or name is not provided for versions 3 or 5.
 * @see https://luminova.ng/docs/0.0.0/core/functions
 * 
 * @example - Example:
 * ```php
 * $version = 4;
 * 
 * $uuid = uuid($version); // uuid-string
 * 
 * // To check if UUID is valid use 
 * if(func()->isUuid($uuid, $version)){
 *      echo 'Yes';
 * }
 * ```
 */
function uuid(int $version = 4, ?string $namespace = null, ?string $name = null): string 
{
    return Func::uuid($version, $namespace, $name);
}

/**
 * Escapes a user input string or array of strings based on the specified context.
 * 
 * **Supported Context Values:**
 *
 * - html - Escape general HTML content. 
 * - js -   Escape JavaScript code. 
 * - css -  Escape CSS styles. 
 * - url -  Escape URL, 
 * - attr - Escape HTML attributes.
 * - raw -  Raw output no escaping apply.
 *
 * @param string|array $input The string or array of strings to be escaped.
 *           For array, you can optionally use the keys of the array to specify the escape context for each value.
 * @param string $context The escaper context in which the escaping should be performed (default:'html').
 * @param string $encoding The escape character encoding to use (default: 'utf-8').
 * 
 * @return array|string Return the escaped string or array of strings.
 * @throws InvalidArgumentException When an invalid, blank encoding is provided or unsupported encoding or empty string is provided.
 * @throws BadMethodCallException When an invalid context is called.
 * @see https://luminova.ng/docs/0.0.0/functions/escaper
 */
function escape(string|array $input, string $context = 'html', string $encoding = 'utf-8'): array|string
{
    if (\is_array($input)) {
        \array_walk_recursive(
            $input, 
            fn(&$value, $key) => $value = escape($value, \is_string($key) ? $key : $context, $encoding)
        );

        return $input;
    }

    $context = \strtolower($context);

    if ($context === 'raw') {
        return $input;
    }

    if($context === 'html' || $context === 'attr'){
        return \htmlspecialchars($input, \ENT_QUOTES | \ENT_SUBSTITUTE, $encoding);
    }

    if (!\in_array($context, ['html', 'js', 'css', 'url'], true)) {
        throw new InvalidArgumentException(\sprintf('Invalid escape context provided "%s".', $context));
    }

    static $escaper = null;
    $escaper ??= Factory::escaper($encoding);

    if ($encoding !== null && $escaper->getEncoding() !== $encoding) {
        $escaper = $escaper->setEncoding($encoding);
    }

    $method = 'escape' . \ucfirst($context);
    return $escaper->{$method}($input);
}

/**
 * Strictly sanitizes user input to protect against invalid characters and ensure it conforms to the expected type.
 * 
 * **Available types:**
 * 
 * - 'int'       : Only numeric characters (0-9) are allowed.
 * - 'numeric'   : Numeric characters, including negative numbers and decimals.
 * - 'key'       : Alphanumeric characters, underscores, and hyphens.
 * - 'password'  : Alphanumeric characters, and special characters (@, *, !, _, -).
 * - 'username'  : Alphanumeric characters, hyphen, underscore, and dot.
 * - 'email'     : Alphanumeric characters and characters allowed in email addresses.
 * - 'url'       : Valid URL characters (alphanumeric, ?, #, &, +, =, . , : , /, -).
 * - 'money'     : Numeric characters, including decimal and negative values.
 * - 'double'    : Floating point numbers (numeric and decimal points).
 * - 'alphabet'  : Only alphabetic characters (a-z, A-Z).
 * - 'phone'     : Numeric characters, plus sign, and hyphen (e.g., phone numbers).
 * - 'name'      : Unicode characters, spaces, and common name symbols (e.g., apostrophe).
 * - 'timezone'  : Alphanumeric characters, hyphen, slash, and colon (e.g., timezone names).
 * - 'time'      : Alphanumeric characters and colon (e.g., time format).
 * - 'date'      : Alphanumeric characters, hyphen, slash, comma, and space (e.g., date format).
 * - 'uuid'      : A valid UUID format (e.g., 8-4-4-4-12 hexadecimal characters).
 * - 'default'   : Removes HTML tags.
 *
 * @param string $string The input string to be sanitized.
 * @param string $type The expected data type (e.g., 'int', 'email', 'username').
 * @param string|null $replacement The symbol to replace disallowed characters or null to throw and exception (default: '').
 *
 * @return string|null Return the sanitized string or null if input doesn't match 
 * 			nor support replacing like `email` `url` `username` or `password`.
 * @throws InvalidArgumentException If the input contains invalid characters, or HTML tags, and no replacement is provided.
 * 
 * > **Note:** 
 * > - HTML tags (including their content) are completely removed for the 'default' type.
 * > - This method ensures secure handling of input to prevent invalid characters or unsafe content.
 * @see https://luminova.ng/docs/0.0.0/core/functions
 */
function strict(string $input, string $type = 'default', ?string $replacer = ''): ?string 
{
    return Func::strictType($input, $type, $replacer);
}

/**
 * Checks if the given IP address is a Tor exit node.
 *
 * @param string|null $ip The ip address to check, if NULL get current ip address.
 * @param int $expiration The expiration time to request for new exit nodes from tor api (default: 2592000 30 days).
 * 
 * @return bool Return true if ip address is a Tor exit node, otherwise false.
 * @throws FileException Throws if error occurs or unable to read or write to directory.
 * @see https://luminova.ng/docs/0.0.0/functions/ip
 */
function is_tor(?string $ip = null, int $expiration = 2592000): bool
{
    return IP::isTor($ip, $expiration);
}

/**
 * Get user IP address or return ip address information.
 *
 * @param bool $ipInfo Whether to true return ip address information instead (default: false).
 * @param array $options Optional data to return with IP information (default: none).
 * 
 * @return string|object|null Return client ip address or ip info, otherwise null if ip info not found.
 * @see https://luminova.ng/docs/0.0.0/functions/ip
 */
function ip_address(bool $ipInfo = false, array $options = []): string|object|null
{
    return $ipInfo ? IP::info(null, $options): IP::get();
}

/**
 * Check if any given values are considered `empty`.
 *
 * Unlike PHP's native `empty()`, this treats `0` and `'0'` as **not empty**,
 * but treats negative numbers, null, empty strings, arrays, or objects as empty.
 * 
 * This is a custom emptiness check that:
 * - Treats `0` and `'0'` as **not empty**
 * - Considers null, empty arrays, empty objects, empty strings, and negative numbers as empty
 * - Handles Countable objects (e.g., ArrayObject)
 *
 * @param mixed ...$values One or more values to evaluate.
 *
 * @return bool Returns true if any of the values are considered empty; false otherwise.
 *
 * @example - Example:
 * ```php
 * is_empty(0);            // false
 * is_empty([1]);          // false
 * is_empty(-3);           // true
 * is_empty(null);         // true
 * is_empty('');           // true
 * is_empty([]);           // true
 * is_empty((object)[]);   // true
 * ```
 */
function is_empty(mixed ...$values): bool
{
    foreach ($values as $value) {
        if (
            $value === null ||
            $value === [] ||
            $value === (object)[] ||
            (\is_string($value) && \trim($value) === '') ||
            (\is_numeric($value) && ($value + 0) < 0) ||
            (\is_object($value) && ($value instanceof \Countable) && \count($value) === 0)
        ) {
            return true;
        }
    }

    return false;
}

/**
 * Return session data if key is present else return session instance.
 *
 * @param string $key Optional key to retrieve the data (default: null).
 * @param bool $shared Whether to use shared instance (default: true).
 * @param object<SessionManagerInterface> $manager The session manager interface to use (default: SessionManager).
 *
 * @return Session<LazyInterface>|mixed Return session instance or value if key is present.
 * @see https://luminova.ng/docs/0.0.0/sessions/session
 */
function session(?string $key = null, bool $shared = true, ?SessionManagerInterface $manager = null): mixed
{
    return ($key !== null && $key !== '') 
        ? Factory::session($manager, $shared)->get($key) 
        : Factory::session($manager, $shared);
}

/**
 * Create and return cookie instance.
 *
 * @param string $name Name of the cookie.
 * @param string $value Value of the cookie.
 * @param array  $options Options to be passed to the cookie.
 * @param bool $shared Use shared instance (default: false).
 * 
 * @return Cookie<Luminova\Interface\CookieInterface,LazyInterface> Return cookie instance.
 * @see https://luminova.ng/docs/0.0.0/cookies/cookie
 */
function cookie(string $name, string $value = '', array $options = [], bool $shared = false): Cookie
{
    return Factory::cookie($name, $value, $options, $shared);
}

/**
 * Returns a shared instance of a class in factory or factory instance if context is null.
 * 
 * @param string|null $context The factory context name. (default: null).
 * @param bool $shared Allow shared instance creation (default: true).
 * @param mixed $arguments [, mixed $... ] Optional class constructor initialization arguments.
 * 
 * **Factory Context Names:**
 * 
 * -   'task'           `\Luminova\Time\Task`
 * -   'session'        `\Luminova\Sessions\Session`
 * -   'cookie'         `\Luminova\Cookies\Cookie`
 * -   'functions'      `\Luminova\Core\CoreFunction`
 * -   'modules'        `\Luminova\Library\Modules`
 * -   'language'       `\Luminova\Languages\Translator`
 * -   'logger'         `\Luminova\Logger\Logger`
 * -   'escaper'        `\Luminova\Functions\Escape`
 * -   'network'        `\Luminova\Http\Network`
 * -   'fileManager'    `\Luminova\Storages\FileManager`
 * -   'validate'       `\Luminova\Security\Validation`
 * -   'response'       `\Luminova\Template\Response`
 * -   'request'        `\Luminova\Http\Request`
 * -   'service'        `\Luminova\Application\Services`
 * -   'notification'   `\Luminova\Notifications\Firebase\Notification`,
 * -   'caller'         `\Luminova\Application\Caller`
 * 
 * @return object<\T>|Factory|null Return instance of factory or instance of factory class, otherwise null.
 * @throws AppException Throws an exception if factory context does not exist or error occurs.
 * @example - using factory to load class like: `$config = factory('config');`.
 * 
 * Is same as:
 * 
 * ```php
 * $config = \Luminova\Application\Factory::config();
 * // Or
 * $config = new \Luminova\Config\Configuration();
 * ```
 * @see https://luminova.ng/docs/0.0.0/boot/factory
 */
function factory(?string $context = null, bool $shared = true, mixed ...$arguments): ?object
{
    if($context === null || $context === ''){
        return new Factory();
    }

    $arguments[] = $shared;

    return Factory::$context(...$arguments);
}

/**
 * Returns a shared instance of a class in services or service instance if context is null.
 * 
 * @param class-string<\T>|string|null $service The service class name or alias.
 * @param bool $shared Allow shared instance creation (default: true).
 * @param bool $serialize Allow object serialization (default: false).
 * @param mixed $arguments [, mixed $... ] Service initialization arguments.
 * 
 * @return object<\T>|Services|null Return service class instance or instance of service class.
 * @throws AppException Throws an exception if service does not exist or error occurs.
 * 
 * @example - Get config:
 * 
 * ```php
 * $config = service('Config');
 * // OR
 * $config = Services::Config();
 * ```
 * 
 * Both are Same as:
 * ```php
 * $config = new \Foo\Bar\Config();
 * ```
 * @see https://luminova.ng/docs/0.0.0/boot/service
 */
function service(?string $service = null, bool $shared = true, bool $serialize = false, mixed ...$arguments): ?object
{
    if($service === null || $service === ''){
        return Factory::service();
    }

    $arguments[] = $serialize;
    $arguments[] = $shared;

    return Factory::service()->{$service}(...$arguments);
}

/**
 * Delete a service or clear all services
 * If NULL is passed all cached services instances will be cleared.
 * Else delete a specific services instance and clear it's cached instances.
 * 
 * @param class-string<\T>|string $service The class name or alias, to delete and clear it cached.
 * 
 * @return bool Return true if the service was removed or cleared, false otherwise.
 * @see https://luminova.ng/docs/0.0.0/boot/service
 */
function remove_service(?string $service = null): bool
{
    if($service === null){
        return Factory::service()->clear();
    }

    return Factory::service()->delete($service);
}

/**
 * Tells what the user's browser is capable of.
 * 
 * Return Types: 
 * 
 * - array: - Return browser information as array.
 * - object: - Return browser information as object.
 * - instance: - Return browser information instance.
 * 
 * @param string|null $userAgent  The user agent string to analyze.
 * @param bool $return Set the return type, if `instance` return userAgent 
 *              class object otherwise return array or json object.
 * @param bool $shared Allow shared instance creation (default: true).
 * 
 * @return array<string,mixed>|object<string,mixed>|UserAgent|false Return browser information.
 * @see https://luminova.ng/docs/0.0.0/http/user-agent
 */
function browser(?string $userAgent = null, string $return = 'object', bool $shared = true): mixed
{ 
    if($return === 'instance'){
        return request($shared)->getUserAgent($userAgent);
    }

    $return = ($return === 'array');

    if (\ini_get('browscap')) {
        $browser = \get_browser($userAgent, $return);
        
        if ($browser !== false) {
            return $browser;
        }
    }

    return request($shared)->getUserAgent()->parse($userAgent, $return);
}

/**
 * Tells which operating system platform your application is running on.
 * 
 * **Predefine OS Values:**
 * 
 * - mac - For macOS.
 * - windows - For Windows OS.
 * - linux - For Linux OS.
 * - freebsd - For FreeBSD OS.
 * - openbsd - For OpenBSD OS.
 * - bsd - For BSD OS.
 * - solaris - For Solaris OS.
 * - aws - For AWS OpsWorks.
 * - azure - For Azure environment.
 * - etc.
 * 
 * @param string $os The platform name to check.
 * 
 * @return bool Return true if the platform is matching, false otherwise.
 * @example - Usage:
 * ```php
 * is_platform('windows') // Return true on window
 * ```
 */
function is_platform(string $os): bool
{ 
    $os = \strtolower($os);
    return match ($os) {
        'mac' => \PHP_OS_FAMILY === 'Darwin',
        'windows' => \PHP_OS_FAMILY === 'Windows',
        'freebsd' => \PHP_OS === 'FreeBSD',
        'openbsd' => \PHP_OS === 'OpenBSD',
        'bsd' => \PHP_OS_FAMILY === 'BSD',
        'solaris' => \PHP_OS_FAMILY === 'Solaris',
        'linux' => \PHP_OS_FAMILY === 'Linux',
        'aws' => isset($_ENV['AWS_EXECUTION_ENV']),
        'azure' => isset($_ENV['WEBSITE_INSTANCE_ID']) || isset($_ENV['AZURE_FUNCTIONS_ENVIRONMENT']),
        default => \str_contains(\php_uname('s'), $os),
    };
}

/**
 * Converts text characters in a string to HTML entities. 
 * 
 * @param string $text A string containing the text to be processed.
 * 
 * @return string Return the processed text with HTML entities.
 */
function text2html(?string $text): string
{ 
    $text ??= '';
    return (\trim($text) === '') ? '' : \htmlspecialchars($text, \ENT_QUOTES|\ENT_HTML5);
}

/**
 * Converts newline characters in a string to HTML entities. 
 * This is useful when you want to display text in an HTML textarea while preserving the original line breaks.
 * 
 * @param string|null $text A string containing the text to be processed.
 * 
 * @return string Return formatted string.
 */
function nl2html(?string $text): string
{
    $text ??= '';

    return (\trim($text) === '') 
        ? '' 
        : \str_replace(
            ["\n", "\r\n", '[br/]', '<br/>', "\t"], 
            ["&#13;&#10;", "&#13;&#10;", "&#13;&#10;", "&#13;&#10;", "&#09;"], 
            $text
        );
}

/**
 * Import a custom library from the libraries/libs directory.
 *
 * This function simplifies loading external libraries stored under `/libraries/libs/`.
 *
 * @param string $library The library path or name (e.g., 'Foo/Bar/Baz' or 'Foo/Bar/Baz.php').
 * @param bool   $throw  If true, throws an exception when the library file is not found.
 *
 * @example - Example:
 * ```php
 * import_lib('Foo/Bar/Baz');
 * // Or
 * import_lib('Foo/Bar/Baz.php');
 * ```
 *
 * @return bool Returns true if the library was successfully loaded, false otherwise.
 * @throws RuntimeException If the file is missing and $throw is true.
 */
function import_lib(string $library, bool $throw = false): bool
{
    $path = root('/libraries/libs/', \trim(\rtrim($library, '.php'), TRIM_DS) . '.php');

    try {
        import($path, true);
        return true;
    } catch (\Throwable $e) {
        if ($throw) {
            throw new RuntimeException(
                \sprintf("Failed to import library: %s from path: %s", $library, $path), 
            0, $e);
        }

        return false;
    }
}

/**
 * Translate multiple languages it supports nested array.
 * 
 * Placeholder Pattern:
 * 
 * - sing index: "Error name {0} and email {1}"
 * - Using keys: "Error name {name} and email {email}"
 *
 * @param string $lookup The language context annotation line to lookup (e.g, `App.error.foo.bar`).
 * @param string|null $default Optional fallback message or translation if not found.
 * @param string|null $locale OPtion translation locale to use. If null the default application will be used.
 * @param array<string|int,string|int> $placeholders Optional replaceable placeholders key-pir to translate in message.
 * 
 * 
 * @return string Return translated message.
 * @throws NotFoundException if translation is not found and default is not provided.
 * @see https://luminova.ng/docs/0.0.0/languages/translate
 * 
 * @example - Using index:
 * 
 * ```php 
 * echo lang('User.error.all', null, 'en', ['Peter', 'peter@foo.com]);
 * ```
 * @example - Using keys:
 * 
 * ```php
 * echo lang('User.error.all', null, 'en', [
 *      'name' => 'Peter', 
 *      'email' => 'peter@foo.com
 * ]);
 * ```
 */
function lang(string $lookup, ?string $default = null, ?string $locale = null, array $placeholders = []): string
{
    $default ??= '';
    $instance = Factory::language();

    $defaultLocal = $instance->getLocale();

    if ($locale && $locale !== $defaultLocal) {
        $instance->setLocale($locale);
    }

    $translation = $instance->get($lookup, $default, $placeholders);

    if ($locale && $locale !== $defaultLocal) {
        $instance->setLocale($defaultLocal);
    }

    return $translation;
}

/**
 * Get system or application path, converted to `unix` or `windows` directory separator style.
 * 
 * **Available Paths:**
 * 
 * - `app` - Application root directory.
 * - `system` - Luminova Framework and third-party plugins root directory.
 * - `plugins` - Third-party plugins root directory.
 * - `library` - Custom libraries root directory.
 * - `controllers` - Application controllers directory.
 * - `writable` - Application writable directory.
 * - `logs` - Application logs directory.
 * - `caches` - Application cache directory.
 * - `public` - Application public directory (front controller).
 * - `assets` - Application public assets directory.
 * - `views` - Application template views directory.
 * - `routes` - Application method-based routes directory.
 * - `languages` - Application language pack directory.
 * - `services` - Application cached services directory.
 * 
 * @param string $file Path file name to return.
 * 
 * @return string Return directory path, windows, unix or windows style path. 
 */
function path(string $name): string
{
    return Factory::fileManager()->getCompatible($name);
}

/**
 * Extract values from a specific column of an object list.
 *
 * Works like `array_column()` but for an object.
 * If `$property` is `null`, the entire object or is returned.
 *
 * @param object $from  The input collection of (objects or iterable object).
 * @param string|int|null $property The key or property to extract from each item.
 * @param string|int|null $index Optional. A key/property to use as the array index for returned values.
 *
 * @return object Returns an object of extracted values. 
 *          If `$index` is provided, it's used as the keys.
 * @see get_column()
 * 
 * @example - Example:
 * ```php
 * $objects = (object) [
 *     (object)['id' => 1, 'name' => 'Foo'],
 *     (object)['id' => 2, 'name' => 'Bar']
 * ];
 * object_column($objects, 'name'); // (object)['Foo', 'Bar']
 * object_column($objects, 'name', 'id'); // (object)[1 => 'Foo', 2 => 'Bar']
 * ```
 */
function object_column(object $from, string|int|null $property, string|int|null $index = null): object 
{
    if((array) $from === []){
        return (object)[];
    }

    if ($index === null) {
        return (object) \array_map(function ($item) use ($property) {
            return ($property === null)
                ? $item
                : (\is_object($item) ? $item->{$property} ?? null : ($item[$property] ?? null));
        }, (array) $from);
    }

    $columns = [];

    foreach ($from as $item) {
        $isObject = \is_object($item);
        $key = $isObject ? $item->{$index} ?? null : ($item[$index] ?? null);

        if ($key === null) {
            continue;
        }

        $columns[$key] = ($property === null)
            ? $item
            : ($isObject ? ($item->{$property} ?? null) : ($item[$property] ?? null));
    }

    return (object) $columns;
}

/**
 * Extract values from a specific column of an array or object list.
 *
 * Uses PHP `array_column()` or Luminova `object_column()` to support both arrays and objects as well.
 * If `$property` is `null`, the entire object or subarray is returned.
 *
 * @param array|object $from The input collection (array of arrays/objects or iterable object).
 * @param string|int|null $property The key or property to extract from each item.
 * @param string|int|null $index Optional. A key/property to use as the array index for returned values.
 *
 * @return array|object Returns an array of extracted values. 
 *          If `$index` is provided, it's used as the keys.
 * @see object_column()
 *
 * @example - Array Example:
 * ```php
 * $arrays = [
 *     ['id' => 1, 'name' => 'Alice'],
 *     ['id' => 2, 'name' => 'Bob']
 * ];
 * get_column($arrays, 'name'); // ['Alice', 'Bob']
 * get_column($arrays, 'name', 'id'); // [1 => 'Alice', 2 => 'Bob']
 *```
 * @example - Object Example:
 * ```php
 * $objects = (object) [
 *     (object)['id' => 1, 'name' => 'Foo'],
 *     (object)['id' => 2, 'name' => 'Bar']
 * ];
 * get_column($objects, 'name'); // (object)['Foo', 'Bar']
 * get_column($objects, 'name', 'id'); // (object)[1 => 'Foo', 2 => 'Bar']
 * ```
 */
function get_column(array|object $from, string|int|null $property, string|int|null $index = null): array|object 
{
    return \is_array($from) 
        ? \array_column($from, $property, $index)
        : object_column($from, $property, $index);
}

/**
 * Determine if an array is nested (contains arrays as values).
 *
 * If `$recursive` is true, it checks all levels deeply; otherwise, it checks only one level.
 *
 * @param array $array The array to check.
 * @param bool $recursive Whether to check recursively (default: false).
 * @param bool $strict Whether to require all values to be arrays (default: false).
 *
 * @return bool Return true if a nested array is found, false otherwise.
 *
 * @example - Examples:
 * ```php
 * is_nested([1, 2, 3]); // false
 * is_nested([1, [2], 3]); // true
 * is_nested(array: [1, [2], 3], strict: true); // false
 * is_nested([[1], [2, [3]]], true); // true
 * ```
 */
function is_nested(array $array, bool $recursive = false, bool $strict = false): bool 
{
    if ($array === []) {
        return false;
    }

    foreach ($array as $value) {
        if (!\is_array($value)) {
            if($strict){
                return false;
            }

            continue;
        }

        if ($recursive && !empty($value) && !is_nested($value, true, $strict)) {
            return false;
        }

        if (!$strict && !$recursive) {
            return true;
        }
    }

    return $strict || $recursive;
}

/**
 * Check if an array is associative (has non-integer or non-sequential keys).
 *
 * @param array $array The array to check.
 *
 * @return bool Return true if associative, false if indexed or empty.
 *
 * @example - Example:
 * ```php
 * is_associative(['a' => 1, 'b' => 2]); // true
 * is_associative([0 => 'a', 1 => 'b']); // false
 * is_associative([]); // false
 * ```
 */
function is_associative(array $array): bool
{
    if ($array === [] || isset($array[0])) {
        return false;
    }

    return \array_keys($array) !== \range(0, \count($array) - 1);
}

/**
 * Recursively convert an object (or mixed type) to an array.
 *
 * @param mixed $input The input to convert (object, array, or scalar).
 *
 * @return array Return the array representation.
 *
 * @example - Example:
 * ```php
 * to_array((object)['a' => 1, 'b' => (object)['c' => 2]]);
 * // ['a' => 1, 'b' => ['c' => 2]]
 * ```
 */
function to_array(mixed $input): array
{
    if (\is_string($input)) {
        return list_to_array($input) ?: [$input];
    }

    if (\is_array($input)) {
        return \array_map('to_array', $input);
    }

    if (!\is_object($input)) {
        return (array) $input;
    }

    $array = [];
    foreach ($input as $key => $value) {
        $array[$key] = (\is_object($value) || \is_array($value))
            ? to_array($value)
            : $value;
    }

    return $array;
}

/**
 * Convert an array or listify delimited string list to a standard JSON object.
 *
 * @param array|string $input Input array or listify string 
 *                  from `Luminova\Arrays\Listify` (e.g, `foo=bar,bar=2,baz=[1;2;3]`).
 *
 * @return object|false JSON object if successful, false on failure.
 * 
 * @example - Example:
 * ```php
 * to_object(['a' => 1, 'b' => 2]);
 * // (object)['a' => 1, 'b' => 2]
 *
 * String Listify
 * 
 * to_object('foo=bar,bar=2,baz=[1;2;3]');
 * // (object)[
 *       'foo' => 'bar', 
 *       'bar' => 2, 
 *       'baz' => [1, 2, 3]
 *   ]
 * ```
 */
function to_object(array|string $input): object|bool
{
    if ($input === [] || $input === '') {
        return (object)[];
    }

    if (\is_string($input)) {
        $input = \trim($input);

        if($input === ''){
            return false;
        }

        $input = list_to_array($input);

        if ($input === false) {
            return false;
        }
    }

    try {
        return \json_decode(\json_encode($input, JSON_THROW_ON_ERROR));
    } catch (\JsonException) {
        return false;
    }
}

/**
 * Convert a valid string list to an array.
 *
 * The function uses `Luminova\Arrays\Listify` to convert a string list format into an array.
 *
 * @param string $list The string to convert.
 *
 * @return array|false Returns the parsed array, or false on failure.
 * @see https://luminova.ng/docs/0.0.0/utils/list
 *
 * @example - Example:
 * ```php
 * list_to_array('a,b,c')          // ['a', 'b', 'c']
 * list_to_array('"a","b","c"')    // ['a', 'b', 'c']
 * ```
 */
function list_to_array(string $list): array|bool 
{
    if (!$list) {
        return false;
    }
    
    try{
        return Listify::toArray($list);
    }catch(\Throwable){
        return false;
    }
}

/**
 * Check if all values in a string list exist in a given array.
 *
 * This function converts the list using `list_to_array()` and verifies all items exist in the array.
 *
 * @param string $list The string list to check.
 * @param array $array The array to search for listify values in.
 *
 * @return bool Returns true if all list items exist in the array; false otherwise.
 * @see https://luminova.ng/docs/0.0.0/utils/list
 */
function list_in_array(string $list, array $array = []): bool 
{
    if(!$array && $list === ''){
        return true;
    }

    if(!$array || $list === ''){
        return false;
    }
    
    $map = is_list($list) ? list_to_array($list) : [$list];
<<<<<<< HEAD

    if($map === false){
        return false;
    }

=======

    if($map === false){
        return false;
    }

>>>>>>> 4ec5ffa7
    foreach ($map as $item) {
        if (!\in_array($item, $array)) {
            return false;
        }
    }

    return true;
}

/**
 * Check if a string is a valid Luminova listify-formatted string.
 *
 * Validates that the string matches a recognized list format used by Listify.
 *
 * @param string $input The string to validate.
 *
 * @return bool Returns true if valid; false otherwise.
 * @see https://luminova.ng/docs/0.0.0/utils/list
 */
function is_list(string $input): bool 
{
    return $input && Listify::isList($input);
}

/**
 * Write or append string contents or stream to file.
 * 
 * This function is an alternative for `file_put_contents`, it uses `SplFileObject` to write contents to file. 
 * 
 * @param string $filename Path to the file to write contents.
 * @param string|resource $content The contents to write to the file, either as a string or a stream resource.
 * @param int $flags [optional] The value of flags can be any combination of the following flags (with some restrictions), joined with the binary OR (|) operator.
 * @param resource $context [optional] A valid context resource created with stream_context_create.
 * 
 * @return bool Return true if successful, otherwise false on failure.
 * @throws FileException If unable to write file.
 */
function write_content(string $filename, mixed $content, int $flag = 0, $context = null): bool 
{
    return FileManager::write($filename, $content, $flag, $context);
}

/**
 * Reads the content of a file with options for specifying the length of data to read and the starting offset.
 * This function is an alternative for `file_get_contents`, it uses `SplFileObject` to open the file and read its contents. 
 * It can handle reading a specific number of bytes from a given offset in the file.
 * 
 * @param string $filename The path to the file to be read.
 * @param int $length The maximum number of bytes to read, if set to `0`, it read 8192 bytes at a time (default: 0).
 * @param int $offset The starting position in the file to begin reading from (default: 0).
 * @param bool $useInclude If `true`, the file will be searched in the include path (default: false). 
 * @param resource|null $context A context resource created with `stream_context_create()` (default: null).
 * 
 * @return string|false Returns the contents of the file as a string, or `false` on failure.
 * 
 * @throws FileException If an error occurs while opening or reading the file.
 */
function get_content(
    string $filename, 
    int $length = 0, 
    int $offset = 0, 
    bool $useInclude = false, 
    mixed $context = null,
    int $delay = 0
): string|bool 
{
    return FileManager::getContent($filename, $length, $offset, $useInclude, $context, $delay);
}

/**
 * Attempts to create the directory specified by pathname if not exist.
 * 
 * @param string $path Directory path to create.
 * @param int $permissions Unix file permissions (default: `App\Config\Files::$dirPermissions`).
 * @param bool $recursive Allows the creation of nested directories (default: true)
 * 
 * @return bool Return true if files already existed or was created successfully, otherwise false.
 * @throws RuntimeException If path is not readable.
 * @throws FileException If unable to create directory
 */
function make_dir(string $path, ?int $permissions = null, bool $recursive = true): bool 
{
    return FileManager::mkdir($path, $permissions ?? Files::$dirPermissions, $recursive);
}

/**
 * Retrieves the path for temporary files or generates a unique temporary file name.
 *
 * @param string|null $prefix Optional prefix for the temporary filename or a new sub-directory.
 * @param string|null $extension  Optional file extension for the temporary filename.
 * @param bool $local Indicates whether to use a local writable path (default: false).
 *
 * @return string|false Returns the path of the temporary directory, a unique temporary filename 
 *                      with the specified extension, or false on failure.
 */
function get_temp_file(?string $prefix = null, ?string $extension = null, bool $local = false): string|bool
{
    $dir = ($local 
        ? root('/writeable/temp/') 
        : \sys_get_temp_dir() . \DIRECTORY_SEPARATOR
    );

    if($local && !make_dir($dir, 0755)){
        return false;
    }

    if($extension){
        $prefix ??= 'tmp_';
        $extension = '.' . \ltrim($extension, '.');
        $file = \tempnam($dir, $prefix);
        static $ids = [];

        if($file === false){
            $id = $prefix . $extension;
            $ids[$id] ??= \uniqid($prefix, true);
            $file = $dir . $ids[$id] . $extension;

            return (!\file_exists($file) && (!\is_writable($dir) || !\touch($file)))
                ? false
                : $file;
        }

        return \rename($file, $file . $extension) 
            ? $file . $extension
            : $file;
    }

    if ($prefix) {
        $newDir = $dir . $prefix . \DIRECTORY_SEPARATOR;
        return (\is_dir($newDir) || make_dir($newDir, 0755))
            ? $newDir
            : $dir;
    }

    return $dir;
}

/**
 * Validate input fields or return validation instance.
 * 
 * If input and rules are specified, it will do the validation and return instance which you can then called method `$validation->isPassed()`
 * To check if passed or failed, or get the error information.
 *
 * @param array $inputs Input fields to validate on (e.g, `$_POST`, `$_GET` or `$this->request->getBody()`).
 * @param array $rules Validation filter rules to apply on each input field.
 * @param array $messages Validation error messages to apply on each filter on input field.
 * 
 * @return ValidationInterface Return instance of input validation object.
 * @see https://luminova.ng/docs/0.0.0/security/validation
 * 
 * @example - Validation example:
 * ```php
 * $rules = ['email' => 'required|email'];
 * $messages = [
 *   'email' => [
 *        'required' => 'email is required',
 *        'email' => 'Invalid [value] while validating [rule] on [field]'
 *    ]
 * ];
 * 
 * $input = [
 *      'email' => 'peter@example.com'
 * ];
 * 
 * $validate = validate($input, $rules, $messages);
 * if($validate->isPassed()){
 *      echo 'Success';
 * }else{
 *      $error $validate->getError();
 *      $errors $validate->getErrors();
 *      echo $error;
 *      var_dump($errors);
 * }
 * ```
 */
function validate(?array $inputs = null, ?array $rules = null, array $messages = []): ValidationInterface 
{
    $instance = Factory::validate();

    if ($inputs && $rules) {
        $instance->setRules($rules, $messages);
        $instance->validate($inputs);
    }
    
    return $instance;
}

/**
 * Get class basename from namespace or object.
 * 
 * @param string|object<\T> $from Class namespace or class object.
 * 
 * @return string Return the class basename.
 */
function get_class_name(string|object $from): string 
{
    return Luminova::getClassBaseNames(\is_string($from) ? $from : \get_class($from));
}

/**
 * Find whether application is running in cli mode.
 *
 * @return bool Return true if request is made in cli mode, false otherwise.
 */
function is_command(): bool
{
    return Luminova::isCommand();
}

/**
 * Check if the application is running locally on development server.
 *
 * @return bool Return true if is development server, false otherwise.
 */
function is_dev_server(): bool
{
    if(isset($_SERVER['NOVAKIT_EXECUTION_ENV'])){
        return true;
    }

    if(($server = ($_SERVER['SERVER_NAME'] ?? false)) !== false){
        return (
            $server === '::1' || 
            \str_contains($server, 'localhost') || 
            \str_contains($server, '127.0.0.1')
        );
    }
    
    return false;
}

/**
 * Find whether the type of a variable is blob.
 *
 * @param mixed $value Value to check.
 * 
 * @return bool Return true if the value is a blob, false otherwise.
 */
function is_blob(mixed $value): bool 
{
    return FileManager::isResource($value, 'stream');
}

/**
 * Get the PHP script executable path.
 *
 * @return string|null Return PHP executable path or null.
 */
function which_php(): ?string
{
    if (\defined('PHP_BINARY')) {
        return PHP_BINARY;
    }

    if (isset($_SERVER['_']) && \str_contains($_SERVER['_'], 'php')) {
        return $_SERVER['_'];
    }

    return null;
}

/**
 * Convert status to int, return run status based on result.
 * In CLI, 0 is considered success while 1 is failure.
 * In some occasions, void or null may be returned, treating it as success.
 * 
 * @param mixed $result The response from the callback function or method to check (e.g, `void`, `bool`, `null`, `int`).
 * @param bool $returnInt Whether to return int or bool (default: int).
 * 
 * @return int|bool Return status response as boolean or integer value.
 */
function status_code(mixed $result = null, bool $returnInt = true): int|bool
{
    if ($result === false || (\is_int($result) && $result == 1)) {
        return $returnInt ? 1 : false;
    }

    return $returnInt ? (int) $result : true;
}

/**
 * Checks if a given string is valid UTF-8.
 *
 * @param string $input The string to check for UTF-8 encoding.
 * 
 * @return bool Returns true if the string is UTF-8, false otherwise.
 */
function is_utf8(string $input): bool 
{
    if($input === ''){
        return true;
    }

    static $mbstring = null;
    $mbstring ??= \function_exists('mb_check_encoding');

    if($mbstring){
        return \mb_check_encoding($input, 'UTF-8');
    }

    return \preg_match('//u', $input) === 1;
}

/**
 * Checks if a given string contains an uppercase letter.
 *
 * @param string $string The string to check uppercase.
 * 
 * @return bool Returns true if the string has uppercase, false otherwise.
 */
function has_uppercase(string $string): bool 
{
    for ($i = 0; $i < \strlen($string); $i++) {
        if (\ctype_upper($string[$i])) {
            return true;
        }
    }

    return false;
}

/**
 * Calculate string length based on different charset.
 *
 * @param string $content The content to calculate length for.
 * @param string|null $charset The character set of the content.
 * 
 * @return int Return the calculated Content-Length.
 */
function string_length(string $content, ?string $charset = null): int 
{
    if ($content === '') {
        return 0;
    }

    $charset = \strtolower(\trim($charset ?? \env('app.charset', 'utf-8')));

    return match ($charset) {
        'utf-8', 'utf8' => \mb_strlen($content, '8bit'),
        'iso-8859-1', 'latin1', 'windows-1252' => \strlen($content),
        default => is_utf8($content) 
            ? \mb_strlen($content, '8bit') 
            : \strlen(\mb_convert_encoding($content, 'iso-8859-1', 'utf-8') ?: $content),
    };
}

/**
 * Detect the MIME type of a file or raw data.
 *
 * If the input string is a path to an existing file, it uses `\finfo->file()`,
 * otherwise it treats the input as raw binary and uses `\finfo->buffer()`.
 *
 * @param string $input File path or raw binary string to extract mime from.
 * @param string|null $magicDatabase  Optional path to a custom magic database (e.g, \path\custom.magic).
 * 
 * @return string Return the detected MIME type (e.g. "image/jpeg"), or false if detection fails.
 */
function get_mime(string $input, ?string $magicDatabase = null): string|bool
{
    if($input === ''){
        return 'text/plain';
    }

    $finfo = new \finfo(FILEINFO_MIME_TYPE, $magicDatabase);

    if ($finfo === false) {
        return false;
    }

    $mime = \is_file($input)
        ? ($finfo->file($input) ?: \mime_content_type($input))
        : $finfo->buffer($input);
    
    \finfo_close($finfo);

    return $mime;
}

/**
 * Temporarily stores and retrieves values within the same scope.
 *
 * @param string $key The key to identify the value.
 * @param mixed $value The value to store (optional).
 * @param mixed $default The default value return if key not found (default: NULL).
 * 
 * @return mixed Returns the value associated with the key, or default value if the key does not exist.
 */
function shared(string $key, mixed $value = null, mixed $default = null): mixed 
{
    static $preference = [];

    if ($value !== null) {
        $preference[$key] = $value;
        return $value;
    }

    if(\array_key_exists($key, $preference)){
        return $preference[$key];
    }

    return $default;
}

/**
 * Retrieves the configurations for the specified context.
 * This function can only be use to return configuration array stored in `app/Configs/` directory.
 * 
 * @param string $filename The configuration filename (without extension).
 * @param array|null $default The default configuration if file could not be load (default: null).
 * 
 * @return array<mixed>|null Return array of the configurations for the filename, or false if not found.
 */
function configs(string $filename, ?array $default = null): ?array 
{
    static $configs = [];
    static $path = null;

    if (isset($configs[$filename])) {
        return $configs[$filename];
    }

    if ($path === null) {
        $path = root('/app/Config/');
    }

    if (\is_readable($file = $path . $filename . '.php')) {
        $configs[$filename] = require $file;
        return $configs[$filename];
    }

    return $default;
}

/**
 * Initialize or retrieve a new instance of the cache class.
 * 
 * @param string $driver The cache driver to return instance of [filesystem or memcached](default: `filesystem`).
 * @param string|null $storage The name of the cache storage. If null, you must call the `setStorage` method later (default: null).
 * @param string|null $persistentIdOrSubfolder Optional persistent id or subfolder for storage (default: null):
 *  - For Memcached: A unique persistent connection ID. If null, the default ID from environment variables is used, or "default" if not set.
 *  - For Filesystem Cache: A subdirectory within the cache directory. If null, defaults to the base cache directory.
 * 
 * @return FileCache|MemoryCache Return new instance of instance of cache class based on specified driver.
 * @throws ClassException If unsupported driver is specified.
 * @throws CacheException If there is an issue initializing the cache.
 * @throws InvalidArgumentException If an invalid subdirectory is provided for the filesystem cache.
 */
function cache(
    string $driver = 'filesystem', 
    ?string $storage = null, 
    ?string $persistentIdOrSubfolder = null
): FileCache|MemoryCache {
    /**
     * @var array<string,FileCache|MemoryCache> $instances
     */
    static $instances = [];
    $instances[$driver] ??= match ($driver) {
        'memcached' => new MemoryCache($storage, $persistentIdOrSubfolder),
        'filesystem' => new FileCache($storage, $persistentIdOrSubfolder),
        default => throw new ClassException(
            'Invalid cache driver type specified. Supported drivers: memcached, filesystem.'
        ),
    };

    $cache = $instances[$driver];

    if ($storage !== null && $cache->getStorage() !== $storage) {
        $cache->setStorage($storage);
    }

    if ($persistentIdOrSubfolder !== null) {
        if ($driver === 'memcached' && $cache->getId() !== $persistentIdOrSubfolder) {
            $cache->setId($persistentIdOrSubfolder);
        }

        if ($driver === 'filesystem') {
            $subfolder = \trim($persistentIdOrSubfolder, TRIM_DS) . \DIRECTORY_SEPARATOR;
            if ($cache->getFolder() !== $subfolder) {
                $cache->setFolder($subfolder);
            }
        }
    }

    return $cache;
}

/**
 * Merges arrays recursively ensuring unique values in nested arrays. 
 * Unlike traditional recursive merging, it replaces duplicate values rather than appending them. 
 * When two arrays contain the same key, the value in the second array replaces the one in the first array.
 *
 * @param array<string|int,mixed> &$array1 The array to merge into, passed by reference.
 * @param array<string|int,mixed> &$array2 The array to merge from, passed by reference.
 * 
 * @return array Return the merged array with unique values.
 */
function array_merge_recursive_distinct(array &$array1, array &$array2): array
{
    foreach ($array2 as $key => $value) {
        $array1[$key] = (\is_array($value) && isset($array1[$key]) && \is_array($array1[$key])) 
            ? array_merge_recursive_distinct($array1[$key], $value)
            : $value;
    }

    return $array1;
}

/**
 * Merges multiple arrays recursively. 
 * When two arrays share the same key, values from the second array overwrite those from the first. 
 * Numeric keys are appended only if the value doesn't already exist in the array.
 *
 * @param array ...$array The arrays to be merged.
 * 
 * @return array Return the merged result array.
 */
function array_merge_recursive_replace(array ...$array): array {
    $merged = \array_shift($array);
    
    foreach ($array as $params) {
        foreach ($params as $key => $value) {
            if (\is_numeric($key) && !\in_array($value, $merged, true)) {
                $merged[] = is_array($value) 
                    ? array_merge_recursive_replace($merged[$key] ?? [], $value) 
                    : $value;
            } else {
                $merged[$key] = (isset($merged[$key]) && \is_array($value) && \is_array($merged[$key])) 
                    ? array_merge_recursive_replace($merged[$key], $value) 
                    : $value;
            }
        }
    }

    return $merged;
}

/**
 * Merges two arrays, treating the first array as the default configuration and the second as new or override values.
 * 
 * If both arrays contain nested arrays, they are merged recursively, 
 * ensuring that default values are preserved and new values are added where applicable.
 *
 * @param array $default The default options array.
 * @param array $new The new options array to merge.
 * 
 * @return array Return the merged options array with defaults preserved.
 */
function array_extend_default(array $default, array $new): array 
{
    $result = $default; 

    foreach ($new as $key => $value) {
        // If the key does not exist in the default, add it
        if (!\array_key_exists($key, $result)) {
            $result[$key] = $value;
        } elseif (\is_array($result[$key]) && \is_array($value)) {
            // If both values are arrays, merge them recursively
            $result[$key] = array_extend_default($result[$key], $value);
        }
    }

    return $result;
}

/**
 * Merges a response into the provided results variable while optionally preserving the structure of nested arrays.
 * 
 * @param mixed &$results The results variable to which the response will be merged or appended.
 *                       This variable is passed by reference and may be modified.
 * @param mixed $response The response variable to merge with results. It can be an array, string, 
 *                       or other types.
 * @param bool $preserveNested Optional. Determines whether to preserve the nested structure 
 *                               of arrays when merging (default: true).
 *
 * @return void
 * @since 3.3.4
 * @see https://luminova.ng/docs/3.3.0/global/functions#lmv-docs-array-merge-result
 */
function array_merge_result(mixed &$results, mixed $response, bool $preserveNested = true): void
{
    if ($results === null || $results === []) {
        $results = $response;
        return;
    }
    
    if (\is_array($results)) {
        if (!$preserveNested && \is_array($response)) {
            $results = \array_merge($results, $response);
            return;
        }

        $results[] = $response;
        return;
    } 
    
    if (\is_string($results)) {
        $results = \is_array($response) 
            ? \array_merge([$results], $preserveNested ? [$response] : $response) 
            : [$results, $response];

        return;
    }

    $results = [$results];

    if (!$preserveNested && \is_array($response)) {
        $results = \array_merge($results, $response);
        return;
    }

    $results[] = $response;
}

/**
 * Sets the HTTP response status code and sends appropriate headers.
 * 
 * This function sets the HTTP status code and sends the corresponding status message header.
 * If the status code is not predefined, it returns `false`. For predefined status codes, it sends headers including the status
 * message. The function determines the HTTP protocol version based on the server's protocol.
 *
 * @param int $status The HTTP status code to set (e.g., 200, 404).
 * 
 * @return bool Returns true if the status code is found in the predefined list and headers are set, otherwise false.
 */
function http_status_header(int $status): bool
{
    $message = HttpCode::$codes[$status] ?? null;

    // Check if the status code is in the predefined list
    if ($message === null) {
        return false;
    }

    // Determine the protocol version (1.0 or 1.1) based on the server's protocol
    $protocol = ($_SERVER['SERVER_PROTOCOL'] ?? '1.0');
    $protocol = ($protocol !== '1.0')
        ? (\strcasecmp($protocol, 'HTTP/1.0') ? '1.1' : '1.0') 
        : $protocol;

    // Send the HTTP header with the specified status and message
    @\header("HTTP/$protocol $status {$message}");

    // Send the 'Status' header, which is often used for compatibility with older clients
    @\header("Status: $status {$message}", true, $status);

    // Set the status code as redirect status
    $_SERVER["REDIRECT_STATUS"] = $status;
    
    return true;
}

/**
 * Checks if a function exists and caches the result to avoid repeated checks.
 * 
 * This function uses a static cache to store whether a function exists or not.
 * If the function's existence has been checked before, the cached result is returned.
 * Otherwise, it checks the function's existence using `function_exists()` and caches the result,
 * improving performance by avoiding repeated function existence checks.
 *
 * @param string $function The name of the function to check for existence.
 * 
 * @return bool Returns true if the function exists, false otherwise.
 */
function function_exists_cached(string $function): bool
{
    static $functions = [];
    $func = $functions[$function] ?? null;

    if($func === null){
        $functions[$function] = (\function_exists($function) ? 't' : 'f');
        return $functions[$function] === 't';
    }

    return $func === 't';
}

/**
 * Checks if a class exists and caches the result for improved performance.
 * 
 * This function maintains a static cache to remember whether a class has been previously checked.
 * It first checks the cache to see if the class's existence was determined before. If not, it uses
 * `class_exists()` to perform the check and then stores the result in the cache. This avoids redundant
 * checks and speeds up subsequent requests.
 *
 * @param string $class The name of the class to check for existence.
 * @param bool $autoload Optional. Whether to check for class existence with autoload (default: true).
 * 
 * @return bool Returns true if the class exists, false otherwise.
 */
function class_exists_cached(string $class, bool $autoload = true): bool
{
    static $classes = [];
    $cached = $classes[$class] ?? null;

    if($cached === null){
        $classes[$class] = (\class_exists($class, $autoload) ? 't' : 'f');
        return $classes[$class] === 't';
    }

    return $cached === 't';
}<|MERGE_RESOLUTION|>--- conflicted
+++ resolved
@@ -15,21 +15,10 @@
 use \App\Application;
 use \App\Config\Files;
 use \Luminova\Luminova;
-<<<<<<< HEAD
-=======
-use \Luminova\Functions\IP;
-use \Luminova\Http\Request;
-use \Luminova\Http\HttpCode;
->>>>>>> 4ec5ffa7
 use \Luminova\Logger\Logger;
 use \Luminova\Arrays\Listify;
 use \Luminova\Cookies\Cookie;
-use \Luminova\Functions\Func;
-use \Luminova\Http\UserAgent;
-use \Luminova\Cache\FileCache;
-use \Luminova\Template\Layout;
 use \Luminova\Sessions\Session;
-<<<<<<< HEAD
 use \Luminova\Storages\FileManager;
 use \Luminova\Functions\{IP, Func};
 use \Luminova\Template\{Layout, Response};
@@ -88,58 +77,6 @@
         return APP_ROOT . $path;
     }
 
-=======
-use \Luminova\Cache\MemoryCache;
-use \Luminova\Core\CoreFunction;
-use \Luminova\Template\Response;
-use \Luminova\Application\Factory;
-use \Luminova\Application\Services;
-use \Luminova\Core\CoreApplication;
-use \Luminova\Storages\FileManager;
-use \Luminova\Exceptions\AppException;
-use \Luminova\Interface\LazyInterface;
-use \Luminova\Exceptions\FileException;
-use \Luminova\Exceptions\ClassException;
-use \Luminova\Exceptions\RuntimeException;
-use \Luminova\Interface\ValidationInterface;
-use \Luminova\Interface\HttpRequestInterface;
-use \Luminova\Interface\ViewResponseInterface;
-use \Luminova\Interface\SessionManagerInterface;
-use \Luminova\Exceptions\InvalidArgumentException;
-
-/**
- * Resolve the application root directory with optional appended path.
- *
- * This function helps ensure all paths are built relative to the application’s root directory.
- * It attempts to locate the root by checking for a `.env` file in `APP_ROOT`, the parent directory,
- * or by walking up the directory tree.
- *
- * @param string|null $path Optional subdirectory path to point from project root (e.g., 'writeable/logs').
- * @param string|null $filename Optional filename to append after the path (e.g., 'debug.log').
- *
- * @return string Returns the absolute path to the root directory, with optional path and filename appended.
- *
- * @example - Usage;
- * ```php
- * $logPath = root('/writeable/logs/', 'debug.log');
- * // Returns: /your-app-root/writeable/logs/debug.log
- * ```
- *
- * > **Note:** If you pass a filename as `$path` instead of using `$filename`, it will treat it as a folder
- * > and may produce `/root/file.txt/` — which is usually unintended.
- */
-function root(?string $path = null, ?string $filename = null): string
-{
-    $path = $path
-        ? (\trim(\str_replace(['/', '\\'], \DIRECTORY_SEPARATOR, $path), TRIM_DS) . \DIRECTORY_SEPARATOR)
-        : '';
-    $path .= $filename ? \ltrim($filename, TRIM_DS) : '';
-
-    if (\file_exists(APP_ROOT . '.env')) {
-        return APP_ROOT . $path;
-    }
-
->>>>>>> 4ec5ffa7
     $root = \dirname(__DIR__, 1) . \DIRECTORY_SEPARATOR;
     if (\file_exists($root . '.env')) {
         return $root . $path;
@@ -149,7 +86,6 @@
     if ($root === false) {
         return $path; 
     }
-<<<<<<< HEAD
 
     while ($root !== \DIRECTORY_SEPARATOR && !\file_exists($root . \DIRECTORY_SEPARATOR . '.env')) {
         $parent = \dirname($root);
@@ -159,11 +95,6 @@
         }
 
         $root = $parent;
-=======
-
-    while ($root !== \DIRECTORY_SEPARATOR && !\file_exists($root . \DIRECTORY_SEPARATOR . '.env')) {
-        $root = \dirname($root);
->>>>>>> 4ec5ffa7
     }
 
     return $root . ($root === \DIRECTORY_SEPARATOR ? '' : \DIRECTORY_SEPARATOR) . $path;
@@ -285,11 +216,7 @@
     static $relative = null;
 
     if($relative === null){
-<<<<<<< HEAD
         $relative = Application::getInstance()->link();
-=======
-        $relative = app()->link();
->>>>>>> 4ec5ffa7
     }
 
     return $relative . $view;
@@ -379,31 +306,89 @@
     return null;
 }
 
-/**
- * Import or load file if it exists.
- * 
- * This function uses `require` or `include` with options to use `_once` variants 
- * to load file and return it result if any.
- *
- * @param string $path    Full path to the file to import.
- * @param bool   $throw   If true, throws an exception when the file is missing (default: `false`).
- * @param bool   $once    If true, uses `*_once` variants (`require_once/include_once`) (default: `true`).
+
+/**
+ * Imports a PHP file from a full path or a scheme-based virtual path.
+ * 
+ * This function supports resolving virtual paths using predefined schemes 
+ * such as `app:Config/main.php`, which will resolve to `root('app', 'Config/main.php')`.
+ * You can also pass traditional full paths like `app/Config/main.php` directly.
+ * 
+ * The function will attempt to include or require the specified file and return
+ * its result (if any). You can control whether to throw an exception if the file 
+ * is not found, and whether to include the file once or multiple times.
+ * 
+ * **Supported Schemes:**
+ * - `app`:          Resolves to `root/app/*`
+ * - `package`:      Resolves to `root/system/plugins/*`
+ * - `system`:       Resolves to `root/system/*`
+ * - `view`:         Resolves to `root/resources/Views/*`
+ * - `public`:       Resolves to `root/public/*`
+ * - `writeable`:    Resolves to `root/writeable/*`
+ * - `libraries`:    Resolves to `root/libraries/*`
+ * - `resources`:    Resolves to `root/resources/*`
+ * - `routes`:       Resolves to `root/routes/*`
+ * - `bootstrap`:    Resolves to `root/bootstrap/*`
+ * - `bin`:          Resolves to `root/bin/*`
+ * - `node`:         Resolves to `root/node/*`
+ * 
+ * @param string $path    The file path to import. May include a scheme prefix (e.g., `app:Config/file.php`).
+ * @param bool   $throw   If true, throws RuntimeException when the file does not exist (default: `false`).
+ * @param bool   $once    If true, uses `*_once` variants to avoid multiple imports (default: `true`).
  * @param bool   $require If true, uses `require/require_once`, otherwise uses `include/include_once` (default: `true`).
- *
- * @return mixed Returns the result of the file, or null if not loaded or no result.
- * @throws RuntimeException If the file doesn't exist and $throw is true.
- * @example - Usages:
- * ```php
- * import(
- *      path: 'app/Config/text.php',
- *      throw: true, // Throw exception if file not found,
- *      once: true, // Include once,
- *      require: true // Use required instead
- * );
+ * 
+ * @return mixed Returns the result of the included file, or null if file not found and `$throw` is false.
+ * @throws RuntimeException If the file does not exist and `$throw` is true.
+ * 
+ * @example Import using scheme (recommended):
+ * ```php
+ * // Resolves to: root('app', 'Config/settings.php')
+ * import('app:Config/settings.php');
+ * ```
+ * 
+ * @example Import packages (composer vendor):
+ * ```php
+ * import('package:brick/math/src/BigNumber.php');
+ * ```
+ * 
+ * @example Import using direct file path:
+ * ```php
+ * import('app/Config/settings.php');
+ * ```
+ * 
+ * @example Force exception when file is missing:
+ * ```php
+ * import('app:Config/missing.php', throw: true);
+ * ```
+ * 
+ * @example Use include instead of require:
+ * ```php
+ * import('system:Bootstrap/init.php', require: false);
+ * ```
+ * 
+ * @example Allow multiple imports of same file:
+ * ```php
+ * import('routes:api.php', once: false);
  * ```
  */
 function import(string $path, bool $throw = false, bool $once = true, bool $require = true): mixed
 {
+    if (\preg_match('/^([a-z_]+):(\/?.+)$/i', $path, $matches)) {
+        [$_, $scheme, $subPath] = $matches;
+
+        if ($scheme !== 'builds') {
+            if ($scheme === 'package' || $scheme === 'view') {
+                $path = root(($scheme === 'package') 
+                    ? '/system/plugins/' 
+                    : '/resources/Views/', 
+                    $subPath
+                );
+            }elseif (\in_array($scheme, Luminova::$systemPaths, true)) {
+                $path = root($scheme, $subPath);
+            }
+        }
+    }
+
     if (\is_file($path)) {
         return $require
             ? ($once ? require_once $path : require $path)
@@ -540,7 +525,6 @@
 {
     return Luminova::toAbsoluteUrl($path);
 }
-<<<<<<< HEAD
 
 /**
  * Sanitize a file path for user-facing display by removing internal or sensitive directory segments.
@@ -563,30 +547,6 @@
 }
 
 /**
-=======
-
-/**
- * Sanitize a file path for user-facing display by removing internal or sensitive directory segments.
- *
- * This is useful when you want to hide full server paths (e.g., `/var/www/html/`) from end users.
- *
- * @param string $path The raw file system path to sanitize.
- *
- * @return string Return a cleaned and user-safe display path.
- *
- * @example - Example:
- * ```php
- * filter_paths('/var/www/html/example.com/writeable/storage/uploads/file.jpg');
- * // Returns: 'writeable/storage/uploads/file.jpg'
- * ```
- */
-function filter_paths(string $path): string 
-{
-    return Luminova::filterPath($path);
-}
-
-/**
->>>>>>> 4ec5ffa7
  * Convert a string to kebab-case format.
  *
  * Replaces all non-letter and non-digit characters with hyphens.
@@ -687,7 +647,6 @@
 {
     if($input === ''){
         return '';
-<<<<<<< HEAD
     }
 
     $input = \strtolower($input);
@@ -696,16 +655,6 @@
         $input[0] = \strtoupper($input[0]);
     }
 
-=======
-    }
-
-    $input = \strtolower($input);
-    
-    if (\strpbrk($input[0], '_- ') === false) {
-        $input[0] = \strtoupper($input[0]);
-    }
-
->>>>>>> 4ec5ffa7
     return \preg_replace_callback(
         '/([-_ ])+(\w)/',
         fn($matches) => $matches[1] . \strtoupper($matches[2]),
@@ -1583,19 +1532,11 @@
     }
     
     $map = is_list($list) ? list_to_array($list) : [$list];
-<<<<<<< HEAD
 
     if($map === false){
         return false;
     }
 
-=======
-
-    if($map === false){
-        return false;
-    }
-
->>>>>>> 4ec5ffa7
     foreach ($map as $item) {
         if (!\in_array($item, $array)) {
             return false;
