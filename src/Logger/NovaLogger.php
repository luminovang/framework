<?php 
/**
 * Luminova Framework Default application psr logger class.
 *
 * @package Luminova
 * @author Ujah Chigozie Peter
 * @copyright (c) Nanoblock Technology Ltd
 * @license See LICENSE file
 * @link https://luminova.ng
 */
namespace Luminova\Logger;

use \App\Config\Logger;
use \Luminova\Time\Time;
use \Luminova\Email\Mailer;
use \Luminova\Http\Request;
use \Psr\Log\AbstractLogger;
use \Luminova\Logger\LogLevel;
use \Luminova\Http\Client\Curl;
use \Luminova\Functions\{IP, Func};
use \Luminova\Storages\{Archive, FileManager};
use \Luminova\Exceptions\{AppException, FileException, InvalidArgumentException};
use \JsonException;
use \Throwable;
use \Fiber;
<<<<<<< HEAD
use function \Luminova\Funcs\{root, make_dir};
=======
use function \Luminova\Funcs\{
    root,
    make_dir
};
>>>>>>> 4ec5ffa7

class NovaLogger extends AbstractLogger
{
    /**
     * Default log path.
     * 
     * @var string|null $path
     */
    private static ?string $path = null;

    /**
     * The maximum log size in bytes.
     * 
     * @var int $maxSize
     */
    protected int $maxSize = 0;

    /**
     * Flag indicating if backup should be created.
     * 
     * @var bool $autoBackup
     */
    protected bool $autoBackup = false;

    /**
     * HTTP Request class.
     * 
     * @var Request $request
     */
    private static ?Request $request = null;

    /**
     * Original log level before dispatching.
     * 
     * @var string $level
     */
    private string $level = LogLevel::ALERT;

    /**
     * Include context information in telegram logging.
     * 
     * @var bool|null $sendContext
     */
    private static ?bool $sendContext = null;

    /**
     * Initialize NovaLogger class.
     * 
     * @param string $name The Logging system identifier name (default: `default`).
     * @param string $extension The log file name extension (default: `.log`).
     */
    public function __construct(
        protected string $name = 'default', 
        protected string $extension = '.log'
    )
    {
        self::$path ??= root('/writeable/logs/');
        $this->maxSize = (int) env('logger.max.size', Logger::$maxSize);
        $this->autoBackup = env('logger.create.backup', Logger::$autoBackup);
        self::$sendContext ??= env('logger.telegram.send.context', Logger::$telegramSendContext);
    }

    /**
     * Gets the logging system name identifier.
     *
     * @return string Return the logging system name.
     */
    public function getName(): string
    {
        return $this->name;
    }

    /**
     * Sets the log name for application identifier.
     *
     * @param string $name The Logging system name.
     *
     * @return self Returns the instance of NovaLogger class.
     */
    public function setName(string $name): self 
    {
        $this->name = $name;
        return $this;
    }

    /**
     * Sets the maximum size for log files.
     *
     * This method allows setting a custom maximum size for log files. When a log file
     * reaches this size, it may trigger backup or clearing operations depending on
     * other configuration settings.
     *
     * @param int $size The maximum size of the log file in bytes.
     *
     * @return self Returns the instance of NovaLogger class.
     */
    public function setMaxLogSize(int $size): self 
    {
        $this->maxSize = $size;
        return $this;
    }

    /**
     * Enables or disables automatic log file backup based on maximum log size configuration.
     * 
     * When enabled, old log files will be automatically archived 
     * to prevent excessive log size and improve performance.
     * 
     * @param bool $backup Set to `true` to enable auto-backup, `false` to disable it (default: `true`).
     * 
     * @return self Returns the instance of NovaLogger class.
     */
    public function setAutoBackup(bool $backup = true): self 
    {
        $this->autoBackup = $backup;
        return $this;
    }

    /**
     * Sets the log level for the remote and email logging.
     *
     * @param string $level The log level to set (e.g., `LogLevel::*`, 'error', 'info', 'debug').
     *
     * @return self Returns the instance of NovaLogger class.
     * @throws InvalidArgumentException if an invalid log level is specified.
     */
    public function setLevel(string $level): self 
    {
        LogLevel::assert($level, __METHOD__);
        $this->level = $level;
        return $this;
    }

    /**
     * Log a message at the given level.
     *
     * @param string $level The log level (e.g., "emergency," "error," "info").
     * @param string $message The log message.
     * @param array<string,mixed> $context Optional additional context to include in log.
     *
     * @return void
     * @throws FileException — If unable to write log to file.
     * @throws InvalidArgumentException If an invalid log level is specified.
     */
    public function log($level, $message, array $context = []): void
    {
        LogLevel::assert($level, __METHOD__);
        if(!Logger::$asyncLogging){
            $this->write($level, $message, $context);
            return;
        }

        $fiber = new Fiber(function () use ($level, $message, $context) {
            try {
                $this->write($level, $message, $context);
            } catch (Throwable $e) {
                $this->level = $level;
                $this->e(
                    'Logging', $e->getMessage(), 
                    $message, $context
                );
            }
        });
        
        $fiber->start();
    }

    /**
     * Log an exception message.
     *
     * @param Throwable|string $message The EXCEPTION message to log.
     * @param array<string,mixed> $context Additional context data (optional).
     * 
     * @return void 
     */
    public function exception(Throwable|string $message, array $context = []): void
    {
        $this->log(
            LogLevel::EXCEPTION, 
            ($message instanceof Throwable) ? $message->getMessage() : $message,
            $context
        );
    }

    /**
     * Log an php message.
     *
     * @param string $message The php message to log.
     * @param array<string,mixed> $context Additional context data (optional).
     * 
     * @return void 
     */
    public function php(string $message, array $context = []): void
    {
        $this->log(LogLevel::PHP, $message, $context);
    }

    /**
     * Log an performance metric.
     *
     * @param string $data The profiling data to log.
     * @param array<string,mixed> $context Additional context data (optional).
     * 
     * @return void 
     */
    public function metrics(string $data, array $context = []): void
    {
        $this->log(LogLevel::METRICS, $data, $context);
    }

    /**
     * Logs message to an email asynchronously.
     *
     * @param string $email The recipient email address.
     * @param string $message The message to log.
     * @param array<string,mixed> $context Additional context data (optional).
     *
     * @return void
     * > Note: If error occurs during mailing log, file logger will be used instead.
     * > If exception occurs during mailing log, file logger with level `exception` be used.
     */
    public function mail(string $email, string $message, array $context = []): void 
    {
        if(!$email || !Func::isEmail($email)){
            $this->log(LogLevel::CRITICAL, sprintf('Invalid mail logger email address: %s', $email), [
                'originalMessage' => $message,
                'originalContext' => $context,
                'originalLevel' =>  $this->level,
            ]);
            return;
        }

        $body = $this->getEmailTemplate($this->level, $message, $context);
        $subject = sprintf(
            '%s (v%.1f) - [%s] %s message Log',
            APP_NAME, 
            APP_VERSION, 
            strtoupper($this->level),
            self::$name
        );
        $fiber = new Fiber(function () use ($email, $subject, $body, $message, $context) {
            try {
                if (!Mailer::to($email)->subject($subject)->body($body)->text(strip_tags($body))->send()) {
                    $this->write(
                        $this->level, 
                        "Failed to send email log: {$message}", 
                        $context
                    );
                }
            } catch (AppException $e) {
                $this->e(
                    'Mailer Error', $e->getMessage(), 
                    $message, $context
                );
            } catch (Throwable $fe) {
                $this->e(
                    'Unexpected Mailer Error', $fe->getMessage(), 
                    $message, $context
                );
            }
        });

        $fiber->start();
    }

    /**
     * Send log message to a remote URL asynchronously.
     *
     * @param string $url The URL to which the log should be sent.
     * @param string $message The message to log.
     * @param array<string,mixed> $context Additional context data (optional).
     *
     * @return void
     * > Note: If error occurs during network log, file logger will be used instead.
     * > If exception occurs during network log, file logger with level `exception` be used.
     */
    public function remote(string $url, string $message, array $context = []): void 
    {
        if(!$url || !Func::isUrl($url)){
            $this->log(LogLevel::CRITICAL, sprintf('Invalid network logger URL endpoint: %s', $url), [
                'originalMessage' => $message,
                'originalContext' => $context,
                'originalLevel' =>  $this->level,
            ]);
            return;
        }

        self::$request ??= new Request();
        $payload = [
            'app'        => APP_NAME,
            'host'       => APP_HOSTNAME,
            'clientIp'   => IP::get(),
            'message'    => self::formatMessage($this->level, $message, $this->name),
            'context'    => $context,
            'level'      => $this->level,
            'name'       => $this->name,
            'version'    => APP_VERSION,
            'url'        => self::$request->getUrl(),
            'method'     => self::$request->getMethod(),
            'userAgent'  => self::$request->getUserAgent()->toString(),
        ];

        $this->sendHttpRequest('Remote Server', $url, $payload, $message, $context);
    }

    /**
     * Sends a log message to a Telegram chat using the Telegram Bot API.
     *
     * @param string|int $chatId The telegram bot chat ID to send the message to. 
     * @param string $token The telegram bot token.
     * @param string $message The log message to send.
     * @param array<string,mixed> $context Additional contextual data related to the log message.
     *
     * @return void
     */
    public function telegram(string|int $chatId, string $token, string $message, array $context = []): void 
    {
        if (!$token || !$chatId) {
            self::log(LogLevel::CRITICAL, 'Telegram bot token or chat ID is missing', [
                'originalMessage' => $message,
                'originalContext' => $context,
            ]);
            return;
        }

        self::$request ??= new Request();
        $this->sendHttpRequest(
            'Telegram',
            "https://api.telegram.org/bot{$token}/sendMessage",
            [
                'chat_id' => $chatId,
                'text' => sprintf(
                    "<b>Application:</b> %s\n<b>Version:</b> %s\n<b>Host:</b> %s\n<b>Client IP:</b> %s\n<b>Log Name:</b> %s\n<b>Level:</b> %s\n<b>Datetime:</b> %s\n<b>URL:</b> %s\n<b>Method:</b> %s\n<b>User-Agent:</b> %s\n\n<pre><code>Message: %s</code></pre>\n\n<pre>%s</pre>",
                    APP_NAME,
                    APP_VERSION,
                    APP_HOSTNAME,
                    IP::get(),
                    $this->name,
                    $this->level,
                    Time::now()->format('Y-m-d\TH:i:s.uP'),
                    self::$request->getUrl(),
                    self::$request->getMethod(),
                    self::$request->getUserAgent()->toString(),
                    $message,
                    (self::$sendContext && $context !==[]) ? self::toJsonContext($context, true, false) : ''
                ),
                'parse_mode' => 'HTML'
            ],
            $message,
            $context
        );
    }

    /**
     * Clears the contents of the specified log file for a given log level.
     * 
     * @param string $level The log level whose log file should be cleared (e.g., 'info', 'error').
     * 
     * @return bool Returns true on success, or false on failure if the log file cannot be cleared.
     */
    public function clear(string $level): bool 
    {
        $extension = ($level === LogLevel::METRICS) 
            ? '.json' 
            : $this->extension;
            
        return FileManager::write(self::$path . "{$level}{$extension}", '', LOCK_EX);
    }

    /**
     * Constructs a formatted log message with an ISO 8601 timestamp (including microseconds).
     *
     * @param string $level The log severity level (e.g., 'INFO', 'ERROR').
     * @param string $message The main log message.
     * @param array<string,mixed> $context Optional contextual data for the log entry.
     * @param bool $htmlFormat Whether to format the message and context as HTML (default: false).
     *
     * @return string Return the formatted log message in plain text or HTML.
     */
    public function message(
        string $level, 
        string $message, 
        array $context = [],
        bool $htmlFormat = false
    ): string
    {
        return $htmlFormat 
            ? $this->getHtmlMessage($level, $message, $context) 
            : self::formatMessage($level, $message, $this->name, $context);
    }

    /**
     * Creates a backup of the log file if it exceeds a specified maximum size.
     *
     * @param string $level The log level to create backup for.
     *
     * @return bool Return true if the backup was created, otherwise false.
     */
    public function backup(string $level): bool 
    {
        $filepath = self::$path . "{$level}{$this->extension}";

        if($this->maxSize && FileManager::size($filepath) >= (int) $this->maxSize){

            if(!$this->autoBackup){
                return $this->clear($level);
            }

            $backup = self::$path . 'backups' . DIRECTORY_SEPARATOR;
            
            if(make_dir($backup)){
                $backupTime = Time::now()->format('Ymd_His');
                $backup .= "{$level}_v" . str_replace('.', '_', APP_VERSION) . "_{$backupTime}.zip";

                try{
                    if(Archive::zip($backup, $filepath)){
                        return $this->clear($level);
                    }
                }catch(FileException $e){
                    FileManager::write(
                        $filepath, 
                        self::formatMessage(
                            $level, 
                            sprintf('Failed to create backup for %s: error: %s', $level, $e->getMessage() . PHP_EOL),
                            $this->name
                        ), 
                        FILE_APPEND|LOCK_EX
                    );
                }
            }
        }

        return false;
    }

    /**
     * Generates the HTML message body for mail logging.
     * 
     * @param string $level The log level (e.g., 'info', 'error', 'debug').
     * @param string $message The log message.
     * @param array $context Additional context data (optional).
     * 
     * @return string Return formatted HTML email message body.
     */
    protected function getEmailTemplate(string $level, string $message, array $context = []): string 
    {
        self::$request ??= new Request();
        return Logger::getEmailLogTemplate(
            self::$request,
            $this,
            $message,
            $level,
            $context
        ) ?: $this->getHtmlMessage($level, $message, $context);
    }

    /**
     * Writes a log message to the specified file.
     *
     * @param string $level The log level (e.g., 'info', 'error', 'debug').
     * @param string $message The primary log message.
     * @param array<string|int,mixed>  $context Optional associative array providing context data.
     *
     * @return bool Returns true if the log written to file, false otherwise.
     * @throws FileException — If unable to write log to file.
     */
    private function write(string $level, string $message, array $context = []): bool
    {
        if(make_dir(self::$path)){
            if($level === LogLevel::METRICS){
                return $this->writeMetric($message, $context['key'] ?? '');
            }

            $level = LogLevel::LEVELS[$level] ?? LogLevel::INFO;
            $path = self::$path . "{$level}{$this->extension}";
            $message = str_contains($message, '[' . strtoupper($level) . '] [') 
                ? trim($message, PHP_EOL)
                : self::formatMessage($level, $message, $this->name, $context);

            if(FileManager::write($path, $message . PHP_EOL, FILE_APPEND|LOCK_EX)){
                return ($this->autoBackup && $this->maxSize) 
                    ? $this->backup($level) 
                    : true;
            }
        }

        return false;
    }

    /**
     * Logs performance metrics data to a JSON file.
     *
     * @param string $data The performance metrics data to log.
     * @param string $key The unique identifier for the metrics data.
     *
     * @return bool Returns true if the metrics data was successfully logged, false otherwise.
     */
    private function writeMetric(string $data, string $key): bool 
    {
        if(!$data || !$key){
            return false;
        }

        $path = self::$path . 'metrics.json';
        $contents = file_exists($path) ? file_get_contents($path) : null;
        if ($contents === false) {
            return false;
        }

        $key = md5($key);
        $contents = ($contents === null) ? [] : json_decode($contents, true);
        $contents[$key] = $this->normalizeArrayKeys(json_decode($data, true));
        $contents[$key]['info']['DateTime'] = Time::now()->format('Y-m-d\TH:i:s.uP');
        
        if ($contents[$key] === null) {
            return false;
        }

        $updated = json_encode($contents, JSON_PRETTY_PRINT | JSON_UNESCAPED_SLASHES);
        if ($updated === false) {
            return false;
        }

        return FileManager::write($path, $updated, LOCK_EX);
    }

    /**
     * Formats a log message with level, name, timestamp, and optional context.
     *
     * This method creates a formatted log message string that includes the log level,
     * logger name, current timestamp, the main message, and optionally, any additional
     * context data.
     *
     * @param string $level The log level (e.g., 'INFO', 'ERROR').
     * @param string $message The main log message.
     * @param string|null $name Optional log system name.
     * @param array $context Optional. Additional contextual information for the log entry.
     *                        Default is an empty array.
     *
     * @return string Return the formatted log message. If context is provided, it will be
     *                appended to the message.
     */
    public static function formatMessage(
        string $level, 
        string $message, 
        ?string $name = null, 
        array $context = []
    ): string 
    {
        $message = sprintf(
            $name ? '[%s] [%s] [%s]: %s' : '[%s]%s [%s]: %s', 
            strtoupper($level), 
            $name ?? '',
            Time::now()->format('Y-m-d\TH:i:s.uP'), 
            $message
        );
        
        if($context === []){
            return $message;
        }

        $message .= ' [CONTEXT] ';

        if (!PRODUCTION) {
            $message .= print_r($context, true);

            return $message;
        }

        $message .= self::toJsonContext($context, false);
        
        return $message;
    }    

    /**
     * Converts a context array to a JSON string.
     *
     * This method encodes an array to a JSON string using safe encoding flags.
     * If encoding fails due to invalid UTF-8 characters, it attempts to sanitize
     * the data and re-encode. If that also fails and `$returnError` is true,
     * it returns a readable error message with the original array content.
     *
     * @param array $context The context data to encode.
     * @param bool $pretty Whether to pretty-print the JSON output.
     * @param bool $returnError Whether to return a descriptive error on failure.
     *
     * @return string Return the encoded JSON string or an error message.
     */
    private static function toJsonContext(array $context, bool $pretty = false, bool $returnError = true): string
    {
        $flags = JSON_UNESCAPED_SLASHES | JSON_UNESCAPED_UNICODE | JSON_THROW_ON_ERROR;

        if ($pretty) {
            $flags |= JSON_PRETTY_PRINT;
        }

        try {
            return json_encode($context, $flags) ?: '';
        } catch (JsonException $e) {
            try {
                return json_encode(self::sanitizeUtf8($context), $flags) ?: '';
            } catch (JsonException $e) {
                if ($returnError) {
                    return '[Context JSON Error: ' . $e->getMessage() . '] ' . print_r($context, true);
                }
            }
        }

        return '';
    }

    /**
     * Try sanitize context if failed.
     * 
     * @param mixed $value The context value to sanitize.
     * 
     * @return mixed Return sanitized context.
     */
    private static function sanitizeUtf8(mixed $value): mixed 
    {
        if (is_string($value)) {
            return mb_convert_encoding($value, 'UTF-8', 'UTF-8');
        }
    
        if (is_array($value)) {
            return array_map([self::class, 'sanitizeUtf8'], $value);
        }
    
        return $value;
    }    

    /**
     * Generates an HTML-formatted log message.
     *
     * This method creates an HTML representation of a log message, including the log level,
     * the main message, and any additional context data. The context is formatted as a table
     * if present.
     *
     * @param string $level The log level (e.g., 'INFO', 'ERROR').
     * @param string $message The main log message.
     * @param array $context Optional. Additional contextual information for the log entry.
     *                    Default is an empty array.
     * @param string $name Optional. The name of the logger. Default is 'default'.
     *                        Note: This parameter is not used in the current implementation.
     *
     * @return string An HTML-formatted string representing the log message and context.
     */
    protected function getHtmlMessage(
        string $level, 
        string $message, 
        array $context = []
    ): string 
    {
        $html = '<p style="font-size: 14px; color: #555;">No additional context provided.</p>';

        if ($context !== []) {
            $formatter = '<tr>
                <td style="padding: 8px; border: 1px solid #ddd; background-color: #f9f9f9; font-weight: bold;">%s</td>
                <td style="padding: 8px; border: 1px solid #ddd;">%s</td>
            </tr>';

            $html = '<h3 style="font-size: 18px; color: #333; margin-top: 20px; margin-bottom: 10px;">Additional Context</h3>';
            $html .= '<table style="width: 100%; border-collapse: collapse; font-size: 14px;margin-bottom: 15px;">';
            foreach ($context as $key => $value) {
                $html .= sprintf(
                    $formatter,
                    htmlspecialchars((string) $key, ENT_QUOTES, 'UTF-8'),
                    htmlspecialchars(is_scalar($value) ? $value : json_encode($value), ENT_QUOTES, 'UTF-8')
                );
            }
            $html .= '</table>';
        }

        return sprintf(
            '<p style="font-size: 16px; margin-bottom: 15px;"><strong>[%s]</strong>: %s</p>%s', 
            strtoupper($level), 
            $message, 
            $html
        );
    }

    /**
     * Normalizes the keys of an array by removing spaces from them.
     *
     * This function takes an array and removes any spaces from its keys.
     * If the input is not an array or is empty, it returns an empty array.
     *
     * @param mixed $array The input array to normalize.
     *
     * @return array An array with normalized keys (spaces removed), or an empty array if input is invalid.
     */
    private function normalizeArrayKeys(mixed $array): array 
    {
        if(!$array || !is_array($array)){
            return [];
        }

        $normalized = [];

        foreach ($array as $key => $value) {
            $newKey = str_replace(' ', '', $key);
            if (is_array($value)) {
                $value = $this->normalizeArrayKeys($value);
            }
            
            $normalized[$newKey] = $value;
        }
    
        return $normalized;
    }

    /**
     * Sends an HTTP request asynchronously using a Fiber.
     *
     * This method sends a POST request to a specified URL with the given body. It handles
     * the request asynchronously and manages potential errors, logging them appropriately.
     *
     * @param string $from The identifier of the source sending the request (e.g., 'Remote Server', 'Telegram').
     * @param string $url The URL to which the HTTP request will be sent.
     * @param array<string,mixed> $body The body of the HTTP request to be sent.
     * @param string $message The original log message that triggered this request.
     * @param array<string,mixed> $context Additional context information for logging purposes (optional).
     *
     * @return void
     */
    private function sendHttpRequest(
        string $from,
        string $url, 
        array $body, 
        string $message, 
        array $context = []
    ): void 
    {
        $fiber = new Fiber(function () use ($from, $url, $body, $message, $context) {
            $error = null;
            try {
                $response = (new Curl())->request('POST', $url, ['body' => $body]);
                if ($response->getStatusCode() !== 200) {
                    $this->write($this->level, 
                        sprintf(
                            'Failed to send log message to %s: %s | Response: %s', 
                            $from,
                            "({$this->level}) {$message}", 
                            $response->getContents()
                        ),
                        $context
                    );
                }
                return;
            } catch (AppException $e) {
                $error = $e->getMessage();
                $from = "{$from} Network Error";
            } catch (Throwable $fe) {
                $error = $fe->getMessage();
                $from = "Unexpected {$from} Error";
            }

            $this->e($from, $error, "({$this->level}) {$message}", $context);
        });

        $fiber->start();
    }

    /**
     * Logs an exception error message with original log information.
     *
     * @param string $from The source or context where the error originated.
     * @param string $error The error message or description.
     * @param string $message The original message that was being logged when the error occurred (optional).
     * @param array  $context Additional contextual data related to the original log attempt (optional).
     *
     * @return void
     */
    private function e(string $from, string $error, string $message = '', array $context = []): void
    {
        $this->write(LogLevel::EXCEPTION, sprintf('%s Exception: %s', $from, $error), 
        [
            'originalMessage' => $message,
            'originalContext' => $context,
            'originalLevel' => $this->level,
        ]);
    }
}<|MERGE_RESOLUTION|>--- conflicted
+++ resolved
@@ -23,14 +23,7 @@
 use \JsonException;
 use \Throwable;
 use \Fiber;
-<<<<<<< HEAD
 use function \Luminova\Funcs\{root, make_dir};
-=======
-use function \Luminova\Funcs\{
-    root,
-    make_dir
-};
->>>>>>> 4ec5ffa7
 
 class NovaLogger extends AbstractLogger
 {
@@ -581,7 +574,7 @@
     ): string 
     {
         $message = sprintf(
-            $name ? '[%s] [%s] [%s]: %s' : '[%s]%s [%s]: %s', 
+            $name ? '[%s] [%s] [%s] %s' : '[%s]%s [%s] %s', 
             strtoupper($level), 
             $name ?? '',
             Time::now()->format('Y-m-d\TH:i:s.uP'), 
