--- conflicted
+++ resolved
@@ -10,21 +10,14 @@
  */
 namespace Luminova\Base;
 
-use \Luminova\Core\CoreApplication;
+use \App\Application;
+use \App\Config\Files;
+use \Luminova\Functions\Func;
 use \Luminova\Command\Terminal;
 use \Luminova\Utils\LazyObject;
-use \Luminova\Functions\Func;
-use \App\Application;
-use \App\Config\Files;
-<<<<<<< HEAD
+use \Luminova\Core\CoreApplication;
 use \Luminova\Interface\{RoutableInterface, LazyInterface};
-=======
->>>>>>> 4ec5ffa7
-use function \Luminova\Funcs\{
-    make_dir,
-    get_mime
-};
-
+use function \Luminova\Funcs\{make_dir, get_mime};
 
 /**
  * A class to extend when building a CLI controller for routable commands.
